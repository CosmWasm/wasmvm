//! A module containing calls into smart contracts via Cache and Instance.

use std::convert::TryInto;
use std::panic::{catch_unwind, AssertUnwindSafe};
use std::time::SystemTime;
use time::{format_description::well_known::Rfc3339, OffsetDateTime};

use cosmwasm_std::Checksum;
use cosmwasm_vm::{
<<<<<<< HEAD
    call_execute_raw, call_ibc2_acknowledge_receive_raw, call_ibc2_packet_receive_raw,
=======
    call_execute_raw, call_ibc2_packet_receive_raw, call_ibc2_packet_timeout_raw,
>>>>>>> a044c383
    call_ibc_channel_close_raw, call_ibc_channel_connect_raw, call_ibc_channel_open_raw,
    call_ibc_destination_callback_raw, call_ibc_packet_ack_raw, call_ibc_packet_receive_raw,
    call_ibc_packet_timeout_raw, call_ibc_source_callback_raw, call_instantiate_raw,
    call_migrate_raw, call_migrate_with_info_raw, call_query_raw, call_reply_raw, call_sudo_raw,
    Backend, Cache, Instance, InstanceOptions, VmResult,
};

use crate::api::GoApi;
use crate::args::{ARG1, ARG2, ARG3, CACHE_ARG, CHECKSUM_ARG, GAS_REPORT_ARG};
use crate::cache::{cache_t, to_cache};
use crate::db::Db;
use crate::error::{handle_c_error_binary, Error};
use crate::handle_vm_panic::handle_vm_panic;
use crate::memory::{ByteSliceView, UnmanagedVector};
use crate::querier::GoQuerier;
use crate::storage::GoStorage;
use crate::GasReport;

fn into_backend(db: Db, api: GoApi, querier: GoQuerier) -> Backend<GoApi, GoStorage, GoQuerier> {
    Backend {
        api,
        storage: GoStorage::new(db),
        querier,
    }
}

#[no_mangle]
pub extern "C" fn instantiate(
    cache: *mut cache_t,
    checksum: ByteSliceView,
    env: ByteSliceView,
    info: ByteSliceView,
    msg: ByteSliceView,
    db: Db,
    api: GoApi,
    querier: GoQuerier,
    gas_limit: u64,
    print_debug: bool,
    gas_report: Option<&mut GasReport>,
    error_msg: Option<&mut UnmanagedVector>,
) -> UnmanagedVector {
    call_3_args(
        call_instantiate_raw,
        cache,
        checksum,
        env,
        info,
        msg,
        db,
        api,
        querier,
        gas_limit,
        print_debug,
        gas_report,
        error_msg,
    )
}

#[no_mangle]
pub extern "C" fn execute(
    cache: *mut cache_t,
    checksum: ByteSliceView,
    env: ByteSliceView,
    info: ByteSliceView,
    msg: ByteSliceView,
    db: Db,
    api: GoApi,
    querier: GoQuerier,
    gas_limit: u64,
    print_debug: bool,
    gas_report: Option<&mut GasReport>,
    error_msg: Option<&mut UnmanagedVector>,
) -> UnmanagedVector {
    call_3_args(
        call_execute_raw,
        cache,
        checksum,
        env,
        info,
        msg,
        db,
        api,
        querier,
        gas_limit,
        print_debug,
        gas_report,
        error_msg,
    )
}

#[no_mangle]
pub extern "C" fn migrate(
    cache: *mut cache_t,
    checksum: ByteSliceView,
    env: ByteSliceView,
    msg: ByteSliceView,
    db: Db,
    api: GoApi,
    querier: GoQuerier,
    gas_limit: u64,
    print_debug: bool,
    gas_report: Option<&mut GasReport>,
    error_msg: Option<&mut UnmanagedVector>,
) -> UnmanagedVector {
    call_2_args(
        call_migrate_raw,
        cache,
        checksum,
        env,
        msg,
        db,
        api,
        querier,
        gas_limit,
        print_debug,
        gas_report,
        error_msg,
    )
}

#[no_mangle]
pub extern "C" fn migrate_with_info(
    cache: *mut cache_t,
    checksum: ByteSliceView,
    env: ByteSliceView,
    msg: ByteSliceView,
    migrate_info: ByteSliceView,
    db: Db,
    api: GoApi,
    querier: GoQuerier,
    gas_limit: u64,
    print_debug: bool,
    gas_report: Option<&mut GasReport>,
    error_msg: Option<&mut UnmanagedVector>,
) -> UnmanagedVector {
    call_3_args(
        call_migrate_with_info_raw,
        cache,
        checksum,
        env,
        msg,
        migrate_info,
        db,
        api,
        querier,
        gas_limit,
        print_debug,
        gas_report,
        error_msg,
    )
}

#[no_mangle]
pub extern "C" fn sudo(
    cache: *mut cache_t,
    checksum: ByteSliceView,
    env: ByteSliceView,
    msg: ByteSliceView,
    db: Db,
    api: GoApi,
    querier: GoQuerier,
    gas_limit: u64,
    print_debug: bool,
    gas_report: Option<&mut GasReport>,
    error_msg: Option<&mut UnmanagedVector>,
) -> UnmanagedVector {
    call_2_args(
        call_sudo_raw,
        cache,
        checksum,
        env,
        msg,
        db,
        api,
        querier,
        gas_limit,
        print_debug,
        gas_report,
        error_msg,
    )
}

#[no_mangle]
pub extern "C" fn reply(
    cache: *mut cache_t,
    checksum: ByteSliceView,
    env: ByteSliceView,
    msg: ByteSliceView,
    db: Db,
    api: GoApi,
    querier: GoQuerier,
    gas_limit: u64,
    print_debug: bool,
    gas_report: Option<&mut GasReport>,
    error_msg: Option<&mut UnmanagedVector>,
) -> UnmanagedVector {
    call_2_args(
        call_reply_raw,
        cache,
        checksum,
        env,
        msg,
        db,
        api,
        querier,
        gas_limit,
        print_debug,
        gas_report,
        error_msg,
    )
}

#[no_mangle]
pub extern "C" fn query(
    cache: *mut cache_t,
    checksum: ByteSliceView,
    env: ByteSliceView,
    msg: ByteSliceView,
    db: Db,
    api: GoApi,
    querier: GoQuerier,
    gas_limit: u64,
    print_debug: bool,
    gas_report: Option<&mut GasReport>,
    error_msg: Option<&mut UnmanagedVector>,
) -> UnmanagedVector {
    call_2_args(
        call_query_raw,
        cache,
        checksum,
        env,
        msg,
        db,
        api,
        querier,
        gas_limit,
        print_debug,
        gas_report,
        error_msg,
    )
}

#[no_mangle]
pub extern "C" fn ibc_channel_open(
    cache: *mut cache_t,
    checksum: ByteSliceView,
    env: ByteSliceView,
    msg: ByteSliceView,
    db: Db,
    api: GoApi,
    querier: GoQuerier,
    gas_limit: u64,
    print_debug: bool,
    gas_report: Option<&mut GasReport>,
    error_msg: Option<&mut UnmanagedVector>,
) -> UnmanagedVector {
    call_2_args(
        call_ibc_channel_open_raw,
        cache,
        checksum,
        env,
        msg,
        db,
        api,
        querier,
        gas_limit,
        print_debug,
        gas_report,
        error_msg,
    )
}

#[no_mangle]
pub extern "C" fn ibc_channel_connect(
    cache: *mut cache_t,
    checksum: ByteSliceView,
    env: ByteSliceView,
    msg: ByteSliceView,
    db: Db,
    api: GoApi,
    querier: GoQuerier,
    gas_limit: u64,
    print_debug: bool,
    gas_report: Option<&mut GasReport>,
    error_msg: Option<&mut UnmanagedVector>,
) -> UnmanagedVector {
    call_2_args(
        call_ibc_channel_connect_raw,
        cache,
        checksum,
        env,
        msg,
        db,
        api,
        querier,
        gas_limit,
        print_debug,
        gas_report,
        error_msg,
    )
}

#[no_mangle]
pub extern "C" fn ibc_channel_close(
    cache: *mut cache_t,
    checksum: ByteSliceView,
    env: ByteSliceView,
    msg: ByteSliceView,
    db: Db,
    api: GoApi,
    querier: GoQuerier,
    gas_limit: u64,
    print_debug: bool,
    gas_report: Option<&mut GasReport>,
    error_msg: Option<&mut UnmanagedVector>,
) -> UnmanagedVector {
    call_2_args(
        call_ibc_channel_close_raw,
        cache,
        checksum,
        env,
        msg,
        db,
        api,
        querier,
        gas_limit,
        print_debug,
        gas_report,
        error_msg,
    )
}

#[no_mangle]
pub extern "C" fn ibc_packet_receive(
    cache: *mut cache_t,
    checksum: ByteSliceView,
    env: ByteSliceView,
    msg: ByteSliceView,
    db: Db,
    api: GoApi,
    querier: GoQuerier,
    gas_limit: u64,
    print_debug: bool,
    gas_report: Option<&mut GasReport>,
    error_msg: Option<&mut UnmanagedVector>,
) -> UnmanagedVector {
    call_2_args(
        call_ibc_packet_receive_raw,
        cache,
        checksum,
        env,
        msg,
        db,
        api,
        querier,
        gas_limit,
        print_debug,
        gas_report,
        error_msg,
    )
}

#[no_mangle]
pub extern "C" fn ibc_packet_ack(
    cache: *mut cache_t,
    checksum: ByteSliceView,
    env: ByteSliceView,
    msg: ByteSliceView,
    db: Db,
    api: GoApi,
    querier: GoQuerier,
    gas_limit: u64,
    print_debug: bool,
    gas_report: Option<&mut GasReport>,
    error_msg: Option<&mut UnmanagedVector>,
) -> UnmanagedVector {
    call_2_args(
        call_ibc_packet_ack_raw,
        cache,
        checksum,
        env,
        msg,
        db,
        api,
        querier,
        gas_limit,
        print_debug,
        gas_report,
        error_msg,
    )
}

#[no_mangle]
pub extern "C" fn ibc_packet_timeout(
    cache: *mut cache_t,
    checksum: ByteSliceView,
    env: ByteSliceView,
    msg: ByteSliceView,
    db: Db,
    api: GoApi,
    querier: GoQuerier,
    gas_limit: u64,
    print_debug: bool,
    gas_report: Option<&mut GasReport>,
    error_msg: Option<&mut UnmanagedVector>,
) -> UnmanagedVector {
    call_2_args(
        call_ibc_packet_timeout_raw,
        cache,
        checksum,
        env,
        msg,
        db,
        api,
        querier,
        gas_limit,
        print_debug,
        gas_report,
        error_msg,
    )
}

#[no_mangle]
pub extern "C" fn ibc_source_callback(
    cache: *mut cache_t,
    checksum: ByteSliceView,
    env: ByteSliceView,
    msg: ByteSliceView,
    db: Db,
    api: GoApi,
    querier: GoQuerier,
    gas_limit: u64,
    print_debug: bool,
    gas_report: Option<&mut GasReport>,
    error_msg: Option<&mut UnmanagedVector>,
) -> UnmanagedVector {
    call_2_args(
        call_ibc_source_callback_raw,
        cache,
        checksum,
        env,
        msg,
        db,
        api,
        querier,
        gas_limit,
        print_debug,
        gas_report,
        error_msg,
    )
}

#[no_mangle]
pub extern "C" fn ibc_destination_callback(
    cache: *mut cache_t,
    checksum: ByteSliceView,
    env: ByteSliceView,
    msg: ByteSliceView,
    db: Db,
    api: GoApi,
    querier: GoQuerier,
    gas_limit: u64,
    print_debug: bool,
    gas_report: Option<&mut GasReport>,
    error_msg: Option<&mut UnmanagedVector>,
) -> UnmanagedVector {
    call_2_args(
        call_ibc_destination_callback_raw,
        cache,
        checksum,
        env,
        msg,
        db,
        api,
        querier,
        gas_limit,
        print_debug,
        gas_report,
        error_msg,
    )
}

#[no_mangle]
pub extern "C" fn ibc2_packet_receive(
    cache: *mut cache_t,
    checksum: ByteSliceView,
    env: ByteSliceView,
    msg: ByteSliceView,
    db: Db,
    api: GoApi,
    querier: GoQuerier,
    gas_limit: u64,
    print_debug: bool,
    gas_report: Option<&mut GasReport>,
    error_msg: Option<&mut UnmanagedVector>,
) -> UnmanagedVector {
    call_2_args(
        call_ibc2_packet_receive_raw,
        cache,
        checksum,
        env,
        msg,
        db,
        api,
        querier,
        gas_limit,
        print_debug,
        gas_report,
        error_msg,
    )
}

#[no_mangle]
<<<<<<< HEAD
pub extern "C" fn ibc2_acknowledge_receive(
=======
pub extern "C" fn ibc2_packet_timeout(
>>>>>>> a044c383
    cache: *mut cache_t,
    checksum: ByteSliceView,
    env: ByteSliceView,
    msg: ByteSliceView,
    db: Db,
    api: GoApi,
    querier: GoQuerier,
    gas_limit: u64,
    print_debug: bool,
    gas_report: Option<&mut GasReport>,
    error_msg: Option<&mut UnmanagedVector>,
) -> UnmanagedVector {
    call_2_args(
<<<<<<< HEAD
        call_ibc2_acknowledge_receive_raw,
=======
        call_ibc2_packet_timeout_raw,
>>>>>>> a044c383
        cache,
        checksum,
        env,
        msg,
        db,
        api,
        querier,
        gas_limit,
        print_debug,
        gas_report,
        error_msg,
    )
}

type VmFn2Args = fn(
    instance: &mut Instance<GoApi, GoStorage, GoQuerier>,
    arg1: &[u8],
    arg2: &[u8],
) -> VmResult<Vec<u8>>;

// this wraps all error handling and ffi for the 6 ibc entry points and query.
// (all of which take env and one "msg" argument).
// the only difference is which low-level function they dispatch to.
fn call_2_args(
    vm_fn: VmFn2Args,
    cache: *mut cache_t,
    checksum: ByteSliceView,
    arg1: ByteSliceView,
    arg2: ByteSliceView,
    db: Db,
    api: GoApi,
    querier: GoQuerier,
    gas_limit: u64,
    print_debug: bool,
    gas_report: Option<&mut GasReport>,
    error_msg: Option<&mut UnmanagedVector>,
) -> UnmanagedVector {
    let r = match to_cache(cache) {
        Some(c) => catch_unwind(AssertUnwindSafe(move || {
            do_call_2_args(
                vm_fn,
                c,
                checksum,
                arg1,
                arg2,
                db,
                api,
                querier,
                gas_limit,
                print_debug,
                gas_report,
            )
        }))
        .unwrap_or_else(|err| {
            handle_vm_panic("do_call_2_args", err);
            Err(Error::panic())
        }),
        None => Err(Error::unset_arg(CACHE_ARG)),
    };
    let data = handle_c_error_binary(r, error_msg);
    UnmanagedVector::new(Some(data))
}

// this is internal processing, same for all the 6 ibc entry points
fn do_call_2_args(
    vm_fn: VmFn2Args,
    cache: &mut Cache<GoApi, GoStorage, GoQuerier>,
    checksum: ByteSliceView,
    arg1: ByteSliceView,
    arg2: ByteSliceView,
    db: Db,
    api: GoApi,
    querier: GoQuerier,
    gas_limit: u64,
    print_debug: bool,
    gas_report: Option<&mut GasReport>,
) -> Result<Vec<u8>, Error> {
    let gas_report = gas_report.ok_or_else(|| Error::empty_arg(GAS_REPORT_ARG))?;
    let checksum: Checksum = checksum
        .read()
        .ok_or_else(|| Error::unset_arg(CHECKSUM_ARG))?
        .try_into()?;
    let arg1 = arg1.read().ok_or_else(|| Error::unset_arg(ARG1))?;
    let arg2 = arg2.read().ok_or_else(|| Error::unset_arg(ARG2))?;

    let backend = into_backend(db, api, querier);
    let options = InstanceOptions { gas_limit };
    let mut instance: Instance<GoApi, GoStorage, GoQuerier> =
        cache.get_instance(&checksum, backend, options)?;

    // If print_debug = false, use default debug handler from cosmwasm-vm, which discards messages
    if print_debug {
        instance.set_debug_handler(|msg, info| {
            let t = now_rfc3339();
            let gas = info.gas_remaining;
            eprintln!("[{t}]: {msg} (gas remaining: {gas})");
        });
    }

    // We only check this result after reporting gas usage and returning the instance into the cache.
    let res = vm_fn(&mut instance, arg1, arg2);
    *gas_report = instance.create_gas_report().into();
    Ok(res?)
}

type VmFn3Args = fn(
    instance: &mut Instance<GoApi, GoStorage, GoQuerier>,
    arg1: &[u8],
    arg2: &[u8],
    arg3: &[u8],
) -> VmResult<Vec<u8>>;

// This wraps all error handling and ffi for instantiate, execute and migrate
// (and anything else that takes env, info and msg arguments).
// The only difference is which low-level function they dispatch to.
fn call_3_args(
    vm_fn: VmFn3Args,
    cache: *mut cache_t,
    checksum: ByteSliceView,
    arg1: ByteSliceView,
    arg2: ByteSliceView,
    arg3: ByteSliceView,
    db: Db,
    api: GoApi,
    querier: GoQuerier,
    gas_limit: u64,
    print_debug: bool,
    gas_report: Option<&mut GasReport>,
    error_msg: Option<&mut UnmanagedVector>,
) -> UnmanagedVector {
    let r = match to_cache(cache) {
        Some(c) => catch_unwind(AssertUnwindSafe(move || {
            do_call_3_args(
                vm_fn,
                c,
                checksum,
                arg1,
                arg2,
                arg3,
                db,
                api,
                querier,
                gas_limit,
                print_debug,
                gas_report,
            )
        }))
        .unwrap_or_else(|err| {
            handle_vm_panic("do_call_3_args", err);
            Err(Error::panic())
        }),
        None => Err(Error::unset_arg(CACHE_ARG)),
    };
    let data = handle_c_error_binary(r, error_msg);
    UnmanagedVector::new(Some(data))
}

fn do_call_3_args(
    vm_fn: VmFn3Args,
    cache: &mut Cache<GoApi, GoStorage, GoQuerier>,
    checksum: ByteSliceView,
    arg1: ByteSliceView,
    arg2: ByteSliceView,
    arg3: ByteSliceView,
    db: Db,
    api: GoApi,
    querier: GoQuerier,
    gas_limit: u64,
    print_debug: bool,
    gas_report: Option<&mut GasReport>,
) -> Result<Vec<u8>, Error> {
    let gas_report = gas_report.ok_or_else(|| Error::empty_arg(GAS_REPORT_ARG))?;
    let checksum: Checksum = checksum
        .read()
        .ok_or_else(|| Error::unset_arg(CHECKSUM_ARG))?
        .try_into()?;
    let arg1 = arg1.read().ok_or_else(|| Error::unset_arg(ARG1))?;
    let arg2 = arg2.read().ok_or_else(|| Error::unset_arg(ARG2))?;
    let arg3 = arg3.read().ok_or_else(|| Error::unset_arg(ARG3))?;

    let backend = into_backend(db, api, querier);
    let options = InstanceOptions { gas_limit };
    let mut instance = cache.get_instance(&checksum, backend, options)?;

    // If print_debug = false, use default debug handler from cosmwasm-vm, which discards messages
    if print_debug {
        instance.set_debug_handler(|msg, info| {
            let t = now_rfc3339();
            let gas = info.gas_remaining;
            eprintln!("[{t}]: {msg} (gas remaining: {gas})");
        });
    }

    // We only check this result after reporting gas usage and returning the instance into the cache.
    let res = vm_fn(&mut instance, arg1, arg2, arg3);
    *gas_report = instance.create_gas_report().into();
    Ok(res?)
}

fn now_rfc3339() -> String {
    let dt = OffsetDateTime::from(SystemTime::now());
    dt.format(&Rfc3339).unwrap_or_default()
}<|MERGE_RESOLUTION|>--- conflicted
+++ resolved
@@ -7,16 +7,7 @@
 
 use cosmwasm_std::Checksum;
 use cosmwasm_vm::{
-<<<<<<< HEAD
-    call_execute_raw, call_ibc2_acknowledge_receive_raw, call_ibc2_packet_receive_raw,
-=======
-    call_execute_raw, call_ibc2_packet_receive_raw, call_ibc2_packet_timeout_raw,
->>>>>>> a044c383
-    call_ibc_channel_close_raw, call_ibc_channel_connect_raw, call_ibc_channel_open_raw,
-    call_ibc_destination_callback_raw, call_ibc_packet_ack_raw, call_ibc_packet_receive_raw,
-    call_ibc_packet_timeout_raw, call_ibc_source_callback_raw, call_instantiate_raw,
-    call_migrate_raw, call_migrate_with_info_raw, call_query_raw, call_reply_raw, call_sudo_raw,
-    Backend, Cache, Instance, InstanceOptions, VmResult,
+    call_execute_raw, call_ibc2_acknowledge_receive_raw, call_ibc2_packet_receive_raw, call_ibc2_packet_timeout_raw, call_ibc_channel_close_raw, call_ibc_channel_connect_raw, call_ibc_channel_open_raw, call_ibc_destination_callback_raw, call_ibc_packet_ack_raw, call_ibc_packet_receive_raw, call_ibc_packet_timeout_raw, call_ibc_source_callback_raw, call_instantiate_raw, call_migrate_raw, call_migrate_with_info_raw, call_query_raw, call_reply_raw, call_sudo_raw, Backend, Cache, Instance, InstanceOptions, VmResult
 };
 
 use crate::api::GoApi;
@@ -525,29 +516,51 @@
 }
 
 #[no_mangle]
-<<<<<<< HEAD
 pub extern "C" fn ibc2_acknowledge_receive(
-=======
+    cache: *mut cache_t,
+    checksum: ByteSliceView,
+    env: ByteSliceView,
+    msg: ByteSliceView,
+    db: Db,
+    api: GoApi,
+    querier: GoQuerier,
+    gas_limit: u64,
+    print_debug: bool,
+    gas_report: Option<&mut GasReport>,
+    error_msg: Option<&mut UnmanagedVector>,
+) -> UnmanagedVector {
+    call_2_args(
+        call_ibc2_acknowledge_receive_raw,
+        cache,
+        checksum,
+        env,
+        msg,
+        db,
+        api,
+        querier,
+        gas_limit,
+        print_debug,
+        gas_report,
+        error_msg,
+    )
+}
+
+#[no_mangle]
 pub extern "C" fn ibc2_packet_timeout(
->>>>>>> a044c383
-    cache: *mut cache_t,
-    checksum: ByteSliceView,
-    env: ByteSliceView,
-    msg: ByteSliceView,
-    db: Db,
-    api: GoApi,
-    querier: GoQuerier,
-    gas_limit: u64,
-    print_debug: bool,
-    gas_report: Option<&mut GasReport>,
-    error_msg: Option<&mut UnmanagedVector>,
-) -> UnmanagedVector {
-    call_2_args(
-<<<<<<< HEAD
-        call_ibc2_acknowledge_receive_raw,
-=======
+    cache: *mut cache_t,
+    checksum: ByteSliceView,
+    env: ByteSliceView,
+    msg: ByteSliceView,
+    db: Db,
+    api: GoApi,
+    querier: GoQuerier,
+    gas_limit: u64,
+    print_debug: bool,
+    gas_report: Option<&mut GasReport>,
+    error_msg: Option<&mut UnmanagedVector>,
+) -> UnmanagedVector {
+    call_2_args(
         call_ibc2_packet_timeout_raw,
->>>>>>> a044c383
         cache,
         checksum,
         env,
