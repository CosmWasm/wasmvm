--- conflicted
+++ resolved
@@ -132,10 +132,8 @@
 func (db *MemDB) Close() error {
 	// Close is a noop since for an in-memory database, we don't have a destination to flush
 	// contents to nor do we want any data loss on invoking Close().
-<<<<<<< HEAD
 	// See: https://github.com/tendermint/tm-db/blob/master/memdb.go
-=======
->>>>>>> 01a8ad6b
+
 	return nil
 }
 
