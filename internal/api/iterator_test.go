--- conflicted
+++ resolved
@@ -313,7 +313,6 @@
 		},
 	}
 
-<<<<<<< HEAD
 	for _, tc := range tests {
 		tc := tc
 		t.Run(tc.name, func(t *testing.T) {
@@ -346,29 +345,13 @@
 				"Mismatch in 'Ok' response for scenario %s", tc.name)
 		})
 	}
-=======
-	// query reduce (multiple iterators at once)
-	query = []byte(`{"reducer":{}}`)
-	data, _, err = Query(cache, checksum, env, query, &igasMeter, store, api, &querier, TESTING_GAS_LIMIT, TESTING_PRINT_DEBUG)
-	require.NoError(t, err)
-	var reduced types.QueryResult
-	err = json.Unmarshal(data, &reduced)
-	require.NoError(t, err)
-	require.Equal(t, "", reduced.Err)
-	require.JSONEq(t, `{"counters":[[17,22],[22,0]]}`, string(reduced.Ok))
->>>>>>> 42633110
 }
 
 func TestQueueIteratorRaces_TableDriven(t *testing.T) {
 	cache, cleanup := withCache(t)
 	defer cleanup()
 
-<<<<<<< HEAD
-	// initially no frames
-	assert.Equal(t, 0, len(iteratorFrames))
-=======
 	require.Empty(t, iteratorFrames)
->>>>>>> 42633110
 
 	contract1 := setupQueueContractWithData(t, cache, 17, 22)
 	contract2 := setupQueueContractWithData(t, cache, 1, 19, 6, 35, 8)
@@ -418,13 +401,8 @@
 	}
 	wg.Wait()
 
-<<<<<<< HEAD
-	// all frames should be removed
-	assert.Equal(t, 0, len(iteratorFrames))
-=======
 	// when they finish, we should have removed all frames
 	require.Empty(t, iteratorFrames)
->>>>>>> 42633110
 }
 
 func TestQueueIteratorLimit_TableDriven(t *testing.T) {
