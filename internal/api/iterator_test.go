package api

import (
	"encoding/json"
	"fmt"
	"sync"
	"testing"

<<<<<<< HEAD
=======
	"github.com/stretchr/testify/require"

>>>>>>> bd565b4
	"github.com/CosmWasm/wasmvm/v2/internal/api/testdb"
	"github.com/CosmWasm/wasmvm/v2/types"
	"github.com/stretchr/testify/require"
)

type queueData struct {
	checksum []byte
	store    *Lookup
	api      *types.GoAPI
	querier  types.Querier
}

func (q queueData) Store(meter MockGasMeter) types.KVStore {
	return q.store.WithGasMeter(meter)
}

func setupQueueContractWithData(t *testing.T, cache Cache, values ...int) queueData {
	t.Helper()
<<<<<<< HEAD

=======
>>>>>>> 7bd5e193
	checksum := createQueueContract(t, cache)

	gasMeter1 := NewMockGasMeter(TESTING_GAS_LIMIT)
	// instantiate it with this store
	store := NewLookup(gasMeter1)
	api := NewMockAPI()
	querier := DefaultQuerier(MOCK_CONTRACT_ADDR, types.Array[types.Coin]{types.NewCoin(100, "ATOM")})
	env := MockEnvBin(t)
	info := MockInfoBin(t, "creator")
	msg := []byte(`{}`)

	igasMeter1 := types.GasMeter(gasMeter1)
	res, _, err := Instantiate(cache, checksum, env, info, msg, &igasMeter1, store, api, &querier, TESTING_GAS_LIMIT, TESTING_PRINT_DEBUG)
	require.NoError(t, err)
	requireOkResponse(t, res, 0)

	for _, value := range values {
		// push 17
		var gasMeter2 types.GasMeter = NewMockGasMeter(TESTING_GAS_LIMIT)
		push := []byte(fmt.Sprintf(`{"enqueue":{"value":%d}}`, value))
		res, _, err = Execute(cache, checksum, env, info, push, &gasMeter2, store, api, &querier, TESTING_GAS_LIMIT, TESTING_PRINT_DEBUG)
		require.NoError(t, err)
		requireOkResponse(t, res, 0)
	}

	return queueData{
		checksum: checksum,
		store:    store,
		api:      api,
		querier:  querier,
	}
}

func setupQueueContract(t *testing.T, cache Cache) queueData {
	t.Helper()
<<<<<<< HEAD
	return setupQueueContractWithData(t, cache)
=======
	return setupQueueContractWithData(t, cache, 17, 22)
>>>>>>> 7bd5e193
}

func TestStoreIterator(t *testing.T) {
	const limit = 2000
	callID1 := startCall()
	callID2 := startCall()

	store := testdb.NewMemDB()
	var iter types.Iterator
	var index uint64
	var err error

	iter, _ = store.Iterator(nil, nil)
	index, err = storeIterator(callID1, iter, limit)
	require.NoError(t, err)
	require.Equal(t, uint64(1), index)
	iter, _ = store.Iterator(nil, nil)
	index, err = storeIterator(callID1, iter, limit)
	require.NoError(t, err)
	require.Equal(t, uint64(2), index)

	iter, _ = store.Iterator(nil, nil)
	index, err = storeIterator(callID2, iter, limit)
	require.NoError(t, err)
	require.Equal(t, uint64(1), index)
	iter, _ = store.Iterator(nil, nil)
	index, err = storeIterator(callID2, iter, limit)
	require.NoError(t, err)
	require.Equal(t, uint64(2), index)
	iter, _ = store.Iterator(nil, nil)
	index, err = storeIterator(callID2, iter, limit)
	require.NoError(t, err)
	require.Equal(t, uint64(3), index)

	endCall(callID1)
	endCall(callID2)
}

func TestStoreIteratorHitsLimit(t *testing.T) {
	callID := startCall()

	store := testdb.NewMemDB()
	var iter types.Iterator
	var err error
	const limit = 2

	iter, _ = store.Iterator(nil, nil)
	_, err = storeIterator(callID, iter, limit)
	require.NoError(t, err)

	iter, _ = store.Iterator(nil, nil)
	_, err = storeIterator(callID, iter, limit)
	require.NoError(t, err)

	iter, _ = store.Iterator(nil, nil)
	_, err = storeIterator(callID, iter, limit)
	require.ErrorContains(t, err, "Reached iterator limit (2)")

	endCall(callID)
}

func TestRetrieveIterator(t *testing.T) {
	const limit = 2000
	callID1 := startCall()
	callID2 := startCall()

	store := testdb.NewMemDB()
	var iter types.Iterator
	var err error

	iter, _ = store.Iterator(nil, nil)
	iteratorID11, err := storeIterator(callID1, iter, limit)
	require.NoError(t, err)
	iter, _ = store.Iterator(nil, nil)
	_, err = storeIterator(callID1, iter, limit)
	require.NoError(t, err)
	iter, _ = store.Iterator(nil, nil)
	_, err = storeIterator(callID2, iter, limit)
	require.NoError(t, err)
	iter, _ = store.Iterator(nil, nil)
	iteratorID22, err := storeIterator(callID2, iter, limit)
	require.NoError(t, err)
	iter, err = store.Iterator(nil, nil)
	require.NoError(t, err)
	iteratorID23, err := storeIterator(callID2, iter, limit)
	require.NoError(t, err)

	// Retrieve existing
	iter = retrieveIterator(callID1, iteratorID11)
	require.NotNil(t, iter)
	iter = retrieveIterator(callID2, iteratorID22)
	require.NotNil(t, iter)

	// Retrieve with non-existent iterator ID
	iter = retrieveIterator(callID1, iteratorID23)
	require.Nil(t, iter)
	iter = retrieveIterator(callID1, uint64(0))
	require.Nil(t, iter)
	iter = retrieveIterator(callID1, uint64(2147483647))
	require.Nil(t, iter)
	iter = retrieveIterator(callID1, uint64(2147483648))
	require.Nil(t, iter)
	iter = retrieveIterator(callID1, uint64(18446744073709551615))
	require.Nil(t, iter)

	// Retrieve with non-existent call ID
	iter = retrieveIterator(callID1+1_234_567, iteratorID23)
	require.Nil(t, iter)

	endCall(callID1)
	endCall(callID2)
}

func TestQueueIteratorSimple(t *testing.T) {
	cache, cleanup := withCache(t)
	defer cleanup()

	setup := setupQueueContract(t, cache)
	checksum, querier, api := setup.checksum, setup.querier, setup.api

	// query the sum
	gasMeter := NewMockGasMeter(TESTING_GAS_LIMIT)
	igasMeter := types.GasMeter(gasMeter)
	store := setup.Store(gasMeter)
	query := []byte(`{"sum":{}}`)
	env := MockEnvBin(t)
	data, _, err := Query(cache, checksum, env, query, &igasMeter, store, api, &querier, TESTING_GAS_LIMIT, TESTING_PRINT_DEBUG)
	require.NoError(t, err)
	var qResult types.QueryResult
	err = json.Unmarshal(data, &qResult)
	require.NoError(t, err)
	require.Equal(t, "", qResult.Err)
	require.Equal(t, `{"sum":39}`, string(qResult.Ok))

	// query reduce (multiple iterators at once)
	query = []byte(`{"reducer":{}}`)
	data, _, err = Query(cache, checksum, env, query, &igasMeter, store, api, &querier, TESTING_GAS_LIMIT, TESTING_PRINT_DEBUG)
	require.NoError(t, err)
	var reduced types.QueryResult
	err = json.Unmarshal(data, &reduced)
	require.NoError(t, err)
	require.Equal(t, "", reduced.Err)
	require.JSONEq(t, `{"counters":[[17,22],[22,0]]}`, string(reduced.Ok))
}

func TestQueueIteratorRaces(t *testing.T) {
	cache, cleanup := withCache(t)
	defer cleanup()

	require.Empty(t, iteratorFrames)

	contract1 := setupQueueContractWithData(t, cache, 17, 22)
	contract2 := setupQueueContractWithData(t, cache, 1, 19, 6, 35, 8)
	contract3 := setupQueueContractWithData(t, cache, 11, 6, 2)
	env := MockEnvBin(t)

	reduceQuery := func(t *testing.T, setup queueData, expected string) {
		t.Helper()
		checksum, querier, api := setup.checksum, setup.querier, setup.api
		gasMeter := NewMockGasMeter(TESTING_GAS_LIMIT)
		igasMeter := types.GasMeter(gasMeter)
		store := setup.Store(gasMeter)

		// query reduce (multiple iterators at once)
		query := []byte(`{"reducer":{}}`)
		data, _, err := Query(cache, checksum, env, query, &igasMeter, store, api, &querier, TESTING_GAS_LIMIT, TESTING_PRINT_DEBUG)
		require.NoError(t, err)
		var reduced types.QueryResult
		err = json.Unmarshal(data, &reduced)
		require.NoError(t, err)
		require.Equal(t, "", reduced.Err)
		require.JSONEq(t, fmt.Sprintf(`{"counters":%s}`, expected), string(reduced.Ok))
	}

	// 30 concurrent batches (in go routines) to trigger any race condition
	numBatches := 30

	var wg sync.WaitGroup
	// for each batch, query each of the 3 contracts - so the contract queries get mixed together
	wg.Add(numBatches * 3)
	for i := 0; i < numBatches; i++ {
		go func() {
			reduceQuery(t, contract1, "[[17,22],[22,0]]")
			wg.Done()
		}()
		go func() {
			reduceQuery(t, contract2, "[[1,68],[19,35],[6,62],[35,0],[8,54]]")
			wg.Done()
		}()
		go func() {
			reduceQuery(t, contract3, "[[11,0],[6,11],[2,17]]")
			wg.Done()
		}()
	}
	wg.Wait()

	// when they finish, we should have removed all frames
	require.Empty(t, iteratorFrames)
}

func TestQueueIteratorLimit(t *testing.T) {
	cache, cleanup := withCache(t)
	defer cleanup()

	setup := setupQueueContract(t, cache)
	checksum, querier, api := setup.checksum, setup.querier, setup.api

	var err error
	var qResult types.QueryResult
	var gasLimit uint64

	// Open 5000 iterators
	gasLimit = TESTING_GAS_LIMIT
	gasMeter := NewMockGasMeter(gasLimit)
	igasMeter := types.GasMeter(gasMeter)
	store := setup.Store(gasMeter)
	query := []byte(`{"open_iterators":{"count":5000}}`)
	env := MockEnvBin(t)
	data, _, err := Query(cache, checksum, env, query, &igasMeter, store, api, &querier, gasLimit, TESTING_PRINT_DEBUG)
	require.NoError(t, err)
	err = json.Unmarshal(data, &qResult)
	require.NoError(t, err)
	require.Equal(t, "", qResult.Err)
	require.Equal(t, `{}`, string(qResult.Ok))

	// Open 35000 iterators
	gasLimit = TESTING_GAS_LIMIT * 4
	gasMeter = NewMockGasMeter(gasLimit)
	igasMeter = types.GasMeter(gasMeter)
	store = setup.Store(gasMeter)
	query = []byte(`{"open_iterators":{"count":35000}}`)
	env = MockEnvBin(t)
	_, _, err = Query(cache, checksum, env, query, &igasMeter, store, api, &querier, gasLimit, TESTING_PRINT_DEBUG)
	require.ErrorContains(t, err, "Reached iterator limit (32768)")
}<|MERGE_RESOLUTION|>--- conflicted
+++ resolved
@@ -6,14 +6,10 @@
 	"sync"
 	"testing"
 
-<<<<<<< HEAD
-=======
 	"github.com/stretchr/testify/require"
 
->>>>>>> bd565b4
 	"github.com/CosmWasm/wasmvm/v2/internal/api/testdb"
 	"github.com/CosmWasm/wasmvm/v2/types"
-	"github.com/stretchr/testify/require"
 )
 
 type queueData struct {
@@ -29,10 +25,6 @@
 
 func setupQueueContractWithData(t *testing.T, cache Cache, values ...int) queueData {
 	t.Helper()
-<<<<<<< HEAD
-
-=======
->>>>>>> 7bd5e193
 	checksum := createQueueContract(t, cache)
 
 	gasMeter1 := NewMockGasMeter(TESTING_GAS_LIMIT)
@@ -68,11 +60,7 @@
 
 func setupQueueContract(t *testing.T, cache Cache) queueData {
 	t.Helper()
-<<<<<<< HEAD
-	return setupQueueContractWithData(t, cache)
-=======
 	return setupQueueContractWithData(t, cache, 17, 22)
->>>>>>> 7bd5e193
 }
 
 func TestStoreIterator(t *testing.T) {
