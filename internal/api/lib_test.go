--- conflicted
+++ resolved
@@ -948,13 +948,9 @@
 		resChan := make(chan []byte, callCount)
 		wg.Add(callCount)
 
-<<<<<<< HEAD
-		for range make([]struct{}, callCount) {
-=======
 		info = MockInfoBin(b, "fred")
 
 		for range callCount {
->>>>>>> 8c95af98
 			go func() {
 				defer wg.Done()
 				gasMeter2 := NewMockGasMeter(TESTING_GAS_LIMIT)
@@ -983,11 +979,7 @@
 		close(resChan)
 
 		// Now check results in the main test goroutine
-<<<<<<< HEAD
 		for range make([]struct{}, callCount) {
-=======
-		for range callCount {
->>>>>>> 8c95af98
 			require.NoError(b, <-errChan)
 			requireOkResponse(b, <-resChan, 0)
 		}
@@ -1327,12 +1319,8 @@
 	}
 	payloadBin, err := json.Marshal(payload)
 	require.NoError(t, err)
-<<<<<<< HEAD
 	var payloadMsg []byte
 	payloadMsg = fmt.Appendf(payloadMsg, `{"reflect_sub_msg":{"msgs":[%s]}}`, string(payloadBin))
-=======
-	payloadMsg := fmt.Appendf(nil, `{"reflect_sub_msg":{"msgs":[%s]}}`, string(payloadBin))
->>>>>>> 8c95af98
 
 	gasMeter2 := NewMockGasMeter(TESTING_GAS_LIMIT)
 	igasMeter2 := types.GasMeter(gasMeter2)
@@ -1842,46 +1830,9 @@
 	hasher := sha256.New()
 	const runsPerInstruction = 150
 	for _, instr := range instructions {
-<<<<<<< HEAD
 		for seed := range make([]struct{}, runsPerInstruction) {
 			// Pass the params struct to the helper
 			resultStr := runFloatInstructionTest(t, ftp, instr, seed, debugStr)
-=======
-		for seed := range RUNS_PER_INSTRUCTION {
-			// query some input values for the instruction
-			msg := fmt.Sprintf(`{"random_args_for":{"instruction":"%s","seed":%d}}`, instr, seed)
-			data, _, err = Query(cache, checksum, env, []byte(msg), &igasMeter, store, api, &querier, TESTING_GAS_LIMIT, TESTING_PRINT_DEBUG)
-			require.NoError(t, err)
-			err = json.Unmarshal(data, &qResult)
-			require.NoError(t, err)
-			require.Empty(t, qResult.Err)
-			var args []Value
-			err = json.Unmarshal(qResult.Ok, &args)
-			require.NoError(t, err)
-
-			// build the run message
-			argStr, err := json.Marshal(args)
-			require.NoError(t, err)
-			msg = fmt.Sprintf(`{"run":{"instruction":"%s","args":%s}}`, instr, argStr)
-
-			// run the instruction
-			// this might throw a runtime error (e.g. if the instruction traps)
-			data, _, err = Query(cache, checksum, env, []byte(msg), &igasMeter, store, api, &querier, TESTING_GAS_LIMIT, TESTING_PRINT_DEBUG)
-			var result string
-			if err != nil {
-				require.Error(t, err)
-				// remove the prefix to make the error message the same as in the cosmwasm-vm test
-				result = strings.Replace(err.Error(), "Error calling the VM: Error executing Wasm: ", "", 1)
-			} else {
-				err = json.Unmarshal(data, &qResult)
-				require.NoError(t, err)
-				require.Empty(t, qResult.Err)
-				var response Value
-				err = json.Unmarshal(qResult.Ok, &response)
-				require.NoError(t, err)
-				result = debugStr(response)
-			}
->>>>>>> 8c95af98
 			// add the result to the hash
 			_, err = fmt.Fprintf(hasher, "%s%d%s", instr, seed, resultStr)
 			require.NoError(t, err)
