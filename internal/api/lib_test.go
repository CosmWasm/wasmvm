package api

import (
	"bytes"
	"crypto/sha256"
	"encoding/hex"
	"encoding/json"
	"fmt"
	"os"
	"path/filepath"
	"strings"
	"sync"
	"testing"
	"time"

	"github.com/CosmWasm/wasmvm/v2/types"
	"github.com/stretchr/testify/assert"
	"github.com/stretchr/testify/require"
)

const (
	TESTING_PRINT_DEBUG  = false
	TESTING_GAS_LIMIT    = uint64(500_000_000_000) // ~0.5ms
	TESTING_MEMORY_LIMIT = 32                      // MiB
	TESTING_CACHE_SIZE   = 100                     // MiB
)

var TESTING_CAPABILITIES = []string{"staking", "stargate", "iterator", "cosmwasm_1_1", "cosmwasm_1_2", "cosmwasm_1_3"}

type CapitalizedResponse struct {
	Text string `json:"text"`
}

// Add mutex for thread safety
var testMutex sync.Mutex

func TestInitAndReleaseCache(t *testing.T) {
	tmpdir, err := os.MkdirTemp("", "wasmvm-testing")
	require.NoError(t, err)
	defer os.RemoveAll(tmpdir)

	config := types.VMConfig{
		Cache: types.CacheOptions{
			BaseDir:                  tmpdir,
			AvailableCapabilities:    TESTING_CAPABILITIES,
			MemoryCacheSizeBytes:     types.NewSizeMebi(TESTING_CACHE_SIZE),
			InstanceMemoryLimitBytes: types.NewSizeMebi(TESTING_MEMORY_LIMIT),
		},
	}
	cache, err := InitCache(config)
	require.NoError(t, err)
	ReleaseCache(cache)
}

// wasmd expects us to create the base directory
// https://github.com/CosmWasm/wasmd/blob/v0.30.0/x/wasm/keeper/keeper.go#L128
func TestInitCacheWorksForNonExistentDir(t *testing.T) {
	tmpdir, err := os.MkdirTemp("", "wasmvm-testing")
	require.NoError(t, err)
	defer os.RemoveAll(tmpdir)

	createMe := filepath.Join(tmpdir, "does-not-yet-exist")
	config := types.VMConfig{
		Cache: types.CacheOptions{
			BaseDir:                  createMe,
			AvailableCapabilities:    TESTING_CAPABILITIES,
			MemoryCacheSizeBytes:     types.NewSizeMebi(TESTING_CACHE_SIZE),
			InstanceMemoryLimitBytes: types.NewSizeMebi(TESTING_MEMORY_LIMIT),
		},
	}
	cache, err := InitCache(config)
	require.NoError(t, err)
	ReleaseCache(cache)
}

func TestInitCacheErrorsForBrokenDir(t *testing.T) {
	// Use colon to make this fail on Windows
	// https://gist.github.com/doctaphred/d01d05291546186941e1b7ddc02034d3
	// On Unix we should not have permission to create this.
	cannotBeCreated := "/foo:bar"
	config := types.VMConfig{
		Cache: types.CacheOptions{
			BaseDir:                  cannotBeCreated,
			AvailableCapabilities:    TESTING_CAPABILITIES,
			MemoryCacheSizeBytes:     types.NewSizeMebi(TESTING_CACHE_SIZE),
			InstanceMemoryLimitBytes: types.NewSizeMebi(TESTING_MEMORY_LIMIT),
		},
	}
	_, err := InitCache(config)
	require.ErrorContains(t, err, "Could not create base directory")
}

func TestInitLockingPreventsConcurrentAccess(t *testing.T) {
	tmpdir, err := os.MkdirTemp("", "wasmvm-testing")
	require.NoError(t, err)
	defer os.RemoveAll(tmpdir)

	config1 := types.VMConfig{
		Cache: types.CacheOptions{
			BaseDir:                  tmpdir,
			AvailableCapabilities:    TESTING_CAPABILITIES,
			MemoryCacheSizeBytes:     types.NewSizeMebi(TESTING_CACHE_SIZE),
			InstanceMemoryLimitBytes: types.NewSizeMebi(TESTING_MEMORY_LIMIT),
		},
	}
	cache1, err1 := InitCache(config1)
	require.NoError(t, err1)

	config2 := types.VMConfig{
		Cache: types.CacheOptions{
			BaseDir:                  tmpdir,
			AvailableCapabilities:    TESTING_CAPABILITIES,
			MemoryCacheSizeBytes:     types.NewSizeMebi(TESTING_CACHE_SIZE),
			InstanceMemoryLimitBytes: types.NewSizeMebi(TESTING_MEMORY_LIMIT),
		},
	}
	_, err2 := InitCache(config2)
	require.ErrorContains(t, err2, "Could not lock exclusive.lock. Is a different VM running in the same directory already?")

	ReleaseCache(cache1)

	// Now we can try again
	config3 := types.VMConfig{
		Cache: types.CacheOptions{
			BaseDir:                  tmpdir,
			AvailableCapabilities:    TESTING_CAPABILITIES,
			MemoryCacheSizeBytes:     types.NewSizeMebi(TESTING_CACHE_SIZE),
			InstanceMemoryLimitBytes: types.NewSizeMebi(TESTING_MEMORY_LIMIT),
		},
	}
	cache3, err3 := InitCache(config3)
	require.NoError(t, err3)
	ReleaseCache(cache3)
}

func TestInitLockingAllowsMultipleInstancesInDifferentDirs(t *testing.T) {
	tmpdir1, err := os.MkdirTemp("", "wasmvm-testing1")
	require.NoError(t, err)
	tmpdir2, err := os.MkdirTemp("", "wasmvm-testing2")
	require.NoError(t, err)
	tmpdir3, err := os.MkdirTemp("", "wasmvm-testing3")
	require.NoError(t, err)
	defer os.RemoveAll(tmpdir1)
	defer os.RemoveAll(tmpdir2)
	defer os.RemoveAll(tmpdir3)

	config1 := types.VMConfig{
		Cache: types.CacheOptions{
			BaseDir:                  tmpdir1,
			AvailableCapabilities:    TESTING_CAPABILITIES,
			MemoryCacheSizeBytes:     types.NewSizeMebi(TESTING_CACHE_SIZE),
			InstanceMemoryLimitBytes: types.NewSizeMebi(TESTING_MEMORY_LIMIT),
		},
	}
	cache1, err1 := InitCache(config1)
	require.NoError(t, err1)
	config2 := types.VMConfig{
		Cache: types.CacheOptions{
			BaseDir:                  tmpdir2,
			AvailableCapabilities:    TESTING_CAPABILITIES,
			MemoryCacheSizeBytes:     types.NewSizeMebi(TESTING_CACHE_SIZE),
			InstanceMemoryLimitBytes: types.NewSizeMebi(TESTING_MEMORY_LIMIT),
		},
	}
	cache2, err2 := InitCache(config2)
	require.NoError(t, err2)
	config3 := types.VMConfig{
		Cache: types.CacheOptions{
			BaseDir:                  tmpdir3,
			AvailableCapabilities:    TESTING_CAPABILITIES,
			MemoryCacheSizeBytes:     types.NewSizeMebi(TESTING_CACHE_SIZE),
			InstanceMemoryLimitBytes: types.NewSizeMebi(TESTING_MEMORY_LIMIT),
		},
	}
	cache3, err3 := InitCache(config3)
	require.NoError(t, err3)

	ReleaseCache(cache1)
	ReleaseCache(cache2)
	ReleaseCache(cache3)
}

func TestInitCacheEmptyCapabilities(t *testing.T) {
	tmpdir, err := os.MkdirTemp("", "wasmvm-testing")
	require.NoError(t, err)
	defer os.RemoveAll(tmpdir)
	config := types.VMConfig{
		Cache: types.CacheOptions{
			BaseDir:                  tmpdir,
			AvailableCapabilities:    []string{},
			MemoryCacheSizeBytes:     types.NewSizeMebi(TESTING_CACHE_SIZE),
			InstanceMemoryLimitBytes: types.NewSizeMebi(TESTING_MEMORY_LIMIT),
		},
	}
	cache, err := InitCache(config)
	require.NoError(t, err)
	ReleaseCache(cache)
}

func withCache(tb testing.TB) (Cache, func()) {
	tb.Helper()
	tmpdir, err := os.MkdirTemp("", "wasmvm-testing")
	require.NoError(tb, err)
	config := types.VMConfig{
		Cache: types.CacheOptions{
			BaseDir:                  tmpdir,
			AvailableCapabilities:    TESTING_CAPABILITIES,
			MemoryCacheSizeBytes:     types.NewSizeMebi(TESTING_CACHE_SIZE),
			InstanceMemoryLimitBytes: types.NewSizeMebi(TESTING_MEMORY_LIMIT),
		},
	}
	cache, err := InitCache(config)
	require.NoError(tb, err)

	cleanup := func() {
		os.RemoveAll(tmpdir)
		ReleaseCache(cache)
	}
	return cache, cleanup
}

func TestStoreCodeAndGetCode(t *testing.T) {
	cache, cleanup := withCache(t)
	defer cleanup()

	wasm, err := os.ReadFile("../../testdata/hackatom.wasm")
	require.NoError(t, err)

	checksum, err := StoreCode(cache, wasm, true)
	require.NoError(t, err)
	expectedChecksum := sha256.Sum256(wasm)
	require.Equal(t, expectedChecksum[:], checksum)

	code, err := GetCode(cache, checksum)
	require.NoError(t, err)
	require.Equal(t, wasm, code)
}

func TestRemoveCode(t *testing.T) {
	cache, cleanup := withCache(t)
	defer cleanup()

	wasm, err := os.ReadFile("../../testdata/hackatom.wasm")
	require.NoError(t, err)

	checksum, err := StoreCode(cache, wasm, true)
	require.NoError(t, err)

	// First removal works
	err = RemoveCode(cache, checksum)
	require.NoError(t, err)

	// Second removal fails
	err = RemoveCode(cache, checksum)
	require.ErrorContains(t, err, "Wasm file does not exist")
}

func TestStoreCodeFailsWithBadData(t *testing.T) {
	cache, cleanup := withCache(t)
	defer cleanup()

	wasm := []byte("some invalid data")
	_, err := StoreCode(cache, wasm, true)
	require.Error(t, err)
}

func TestStoreCodeUnchecked(t *testing.T) {
	cache, cleanup := withCache(t)
	defer cleanup()

	wasm, err := os.ReadFile("../../testdata/hackatom.wasm")
	require.NoError(t, err)

	checksum, err := StoreCodeUnchecked(cache, wasm)
	require.NoError(t, err)
	expectedChecksum := sha256.Sum256(wasm)
	require.Equal(t, expectedChecksum[:], checksum)

	code, err := GetCode(cache, checksum)
	require.NoError(t, err)
	require.Equal(t, wasm, code)
}

func TestPin(t *testing.T) {
	cache, cleanup := withCache(t)
	defer cleanup()

	wasm, err := os.ReadFile("../../testdata/hackatom.wasm")
	require.NoError(t, err)

	checksum, err := StoreCode(cache, wasm, true)
	require.NoError(t, err)

	err = Pin(cache, checksum)
	require.NoError(t, err)

	// Can be called again with no effect
	err = Pin(cache, checksum)
	require.NoError(t, err)
}

func TestPinErrors(t *testing.T) {
	cache, cleanup := withCache(t)
	defer cleanup()
	var err error

	// Nil checksum (errors in wasmvm Rust code)
	var nilChecksum []byte
	err = Pin(cache, nilChecksum)
	require.ErrorContains(t, err, "Null/Nil argument: checksum")

	// Checksum too short (errors in wasmvm Rust code)
	brokenChecksum := []byte{0x3f, 0xd7, 0x5a, 0x76}
	err = Pin(cache, brokenChecksum)
	require.ErrorContains(t, err, "Checksum not of length 32")

	// Unknown checksum (errors in cosmwasm-vm)
	unknownChecksum := []byte{
		0x72, 0x2c, 0x8c, 0x99, 0x3f, 0xd7, 0x5a, 0x76, 0x27, 0xd6, 0x9e, 0xd9, 0x41, 0x34,
		0x4f, 0xe2, 0xa1, 0x42, 0x3a, 0x3e, 0x75, 0xef, 0xd3, 0xe6, 0x77, 0x8a, 0x14, 0x28,
		0x84, 0x22, 0x71, 0x04,
	}
	err = Pin(cache, unknownChecksum)
	require.ErrorContains(t, err, "Error opening Wasm file for reading")
}

func TestUnpin(t *testing.T) {
	cache, cleanup := withCache(t)
	defer cleanup()

	wasm, err := os.ReadFile("../../testdata/hackatom.wasm")
	require.NoError(t, err)

	checksum, err := StoreCode(cache, wasm, true)
	require.NoError(t, err)

	err = Pin(cache, checksum)
	require.NoError(t, err)

	err = Unpin(cache, checksum)
	require.NoError(t, err)

	// Can be called again with no effect
	err = Unpin(cache, checksum)
	require.NoError(t, err)
}

func TestUnpinErrors(t *testing.T) {
	cache, cleanup := withCache(t)
	defer cleanup()
	var err error

	// Nil checksum (errors in wasmvm Rust code)
	var nilChecksum []byte
	err = Unpin(cache, nilChecksum)
	require.ErrorContains(t, err, "Null/Nil argument: checksum")

	// Checksum too short (errors in wasmvm Rust code)
	brokenChecksum := []byte{0x3f, 0xd7, 0x5a, 0x76}
	err = Unpin(cache, brokenChecksum)
	require.ErrorContains(t, err, "Checksum not of length 32")

	// No error case triggered in cosmwasm-vm is known right now
}

func TestGetMetrics(t *testing.T) {
	cache, cleanup := withCache(t)
	defer cleanup()

	// GetMetrics 1
	metrics, err := GetMetrics(cache)
	require.NoError(t, err)
	require.Equal(t, &types.Metrics{}, metrics)

	// Store contract
	wasm, err := os.ReadFile("../../testdata/hackatom.wasm")
	require.NoError(t, err)
	checksum, err := StoreCode(cache, wasm, true)
	require.NoError(t, err)

	// GetMetrics 2
	metrics, err = GetMetrics(cache)
	require.NoError(t, err)
	require.Equal(t, &types.Metrics{}, metrics)

	// Instantiate 1
	gasMeter := NewMockGasMeter(TESTING_GAS_LIMIT)
	igasMeter := types.GasMeter(gasMeter)
	store := NewLookup(gasMeter)
	api := NewMockAPI()
	querier := DefaultQuerier(MOCK_CONTRACT_ADDR, types.Array[types.Coin]{types.NewCoin(100, "ATOM")})
	env := MockEnvBin(t)
	info := MockInfoBin(t, "creator")
	msg1 := []byte(`{"verifier": "fred", "beneficiary": "bob"}`)
	_, _, err = Instantiate(cache, checksum, env, info, msg1, &igasMeter, store, api, &querier, TESTING_GAS_LIMIT, TESTING_PRINT_DEBUG)
	require.NoError(t, err)

	// GetMetrics 3
	metrics, err = GetMetrics(cache)
	require.NoError(t, err)
	require.Equal(t, uint32(0), metrics.HitsMemoryCache)
	require.Equal(t, uint32(1), metrics.HitsFsCache)
	require.Equal(t, uint64(1), metrics.ElementsMemoryCache)
	require.InEpsilon(t, 3700000, metrics.SizeMemoryCache, 0.25)

	// Instantiate 2
	msg2 := []byte(`{"verifier": "fred", "beneficiary": "susi"}`)
	_, _, err = Instantiate(cache, checksum, env, info, msg2, &igasMeter, store, api, &querier, TESTING_GAS_LIMIT, TESTING_PRINT_DEBUG)
	require.NoError(t, err)

	// GetMetrics 4
	metrics, err = GetMetrics(cache)
	require.NoError(t, err)
	require.Equal(t, uint32(1), metrics.HitsMemoryCache)
	require.Equal(t, uint32(1), metrics.HitsFsCache)
	require.Equal(t, uint64(1), metrics.ElementsMemoryCache)
	require.InEpsilon(t, 3700000, metrics.SizeMemoryCache, 0.25)

	// Pin
	err = Pin(cache, checksum)
	require.NoError(t, err)

	// GetMetrics 5
	metrics, err = GetMetrics(cache)
	require.NoError(t, err)
	require.Equal(t, uint32(1), metrics.HitsMemoryCache)
	require.Equal(t, uint32(2), metrics.HitsFsCache)
	require.Equal(t, uint64(1), metrics.ElementsPinnedMemoryCache)
	require.Equal(t, uint64(1), metrics.ElementsMemoryCache)
	require.InEpsilon(t, 3700000, metrics.SizePinnedMemoryCache, 0.25)
	require.InEpsilon(t, 3700000, metrics.SizeMemoryCache, 0.25)

	// Instantiate 3
	msg3 := []byte(`{"verifier": "fred", "beneficiary": "bert"}`)
	_, _, err = Instantiate(cache, checksum, env, info, msg3, &igasMeter, store, api, &querier, TESTING_GAS_LIMIT, TESTING_PRINT_DEBUG)
	require.NoError(t, err)

	// GetMetrics 6
	metrics, err = GetMetrics(cache)
	require.NoError(t, err)
	require.Equal(t, uint32(1), metrics.HitsPinnedMemoryCache)
	require.Equal(t, uint32(1), metrics.HitsMemoryCache)
	require.Equal(t, uint32(2), metrics.HitsFsCache)
	require.Equal(t, uint64(0), metrics.ElementsPinnedMemoryCache)
	require.Equal(t, uint64(1), metrics.ElementsMemoryCache)
	require.InEpsilon(t, 3700000, metrics.SizePinnedMemoryCache, 0.25)
	require.InEpsilon(t, 3700000, metrics.SizeMemoryCache, 0.25)

	// Unpin
	err = Unpin(cache, checksum)
	require.NoError(t, err)

	// GetMetrics 7
	metrics, err = GetMetrics(cache)
	require.NoError(t, err)
	require.Equal(t, uint32(1), metrics.HitsPinnedMemoryCache)
	require.Equal(t, uint32(1), metrics.HitsMemoryCache)
	require.Equal(t, uint32(2), metrics.HitsFsCache)
	require.Equal(t, uint64(0), metrics.ElementsPinnedMemoryCache)
	require.Equal(t, uint64(1), metrics.ElementsMemoryCache)
	require.Equal(t, uint64(0), metrics.SizePinnedMemoryCache)
	require.InEpsilon(t, 3700000, metrics.SizeMemoryCache, 0.25)

	// Instantiate 4
	msg4 := []byte(`{"verifier": "fred", "beneficiary": "jeff"}`)
	_, _, err = Instantiate(cache, checksum, env, info, msg4, &igasMeter, store, api, &querier, TESTING_GAS_LIMIT, TESTING_PRINT_DEBUG)
	require.NoError(t, err)

	// GetMetrics 8
	metrics, err = GetMetrics(cache)
	require.NoError(t, err)
	require.Equal(t, uint32(1), metrics.HitsPinnedMemoryCache)
	require.Equal(t, uint32(2), metrics.HitsMemoryCache)
	require.Equal(t, uint32(2), metrics.HitsFsCache)
	require.Equal(t, uint64(0), metrics.ElementsPinnedMemoryCache)
	require.Equal(t, uint64(1), metrics.ElementsMemoryCache)
	require.Equal(t, uint64(0), metrics.SizePinnedMemoryCache)
	require.InEpsilon(t, 3700000, metrics.SizeMemoryCache, 0.25)
}

func TestGetPinnedMetrics(t *testing.T) {
	cache, cleanup := withCache(t)
	defer cleanup()

	// GetMetrics 1
	metrics, err := GetPinnedMetrics(cache)
	require.NoError(t, err)
	require.Equal(t, &types.PinnedMetrics{PerModule: make([]types.PerModuleEntry, 0)}, metrics)

	// Store contract 1
	wasm, err := os.ReadFile("../../testdata/hackatom.wasm")
	require.NoError(t, err)
	checksum, err := StoreCode(cache, wasm, true)
	require.NoError(t, err)

	err = Pin(cache, checksum)
	require.NoError(t, err)

	// Store contract 2
	cyberpunkWasm, err := os.ReadFile("../../testdata/cyberpunk.wasm")
	require.NoError(t, err)
	cyberpunkChecksum, err := StoreCode(cache, cyberpunkWasm, true)
	require.NoError(t, err)

	err = Pin(cache, cyberpunkChecksum)
	require.NoError(t, err)

	findMetrics := func(list []types.PerModuleEntry, checksum types.Checksum) *types.PerModuleMetrics {
		found := (*types.PerModuleMetrics)(nil)

		for _, structure := range list {
			if bytes.Equal(structure.Checksum, checksum) {
				found = &structure.Metrics
				break
			}
		}

		return found
	}

	// GetMetrics 2
	metrics, err = GetPinnedMetrics(cache)
	require.NoError(t, err)
	require.Len(t, metrics.PerModule, 2)

	hackatomMetrics := findMetrics(metrics.PerModule, checksum)
	cyberpunkMetrics := findMetrics(metrics.PerModule, cyberpunkChecksum)

	require.Equal(t, uint32(0), hackatomMetrics.Hits)
	require.NotEqual(t, uint32(0), hackatomMetrics.Size)
	require.Equal(t, uint32(0), cyberpunkMetrics.Hits)
	require.NotEqual(t, uint32(0), cyberpunkMetrics.Size)

	// Instantiate 1
	gasMeter := NewMockGasMeter(TESTING_GAS_LIMIT)
	igasMeter := types.GasMeter(gasMeter)
	store := NewLookup(gasMeter)
	api := NewMockAPI()
	querier := DefaultQuerier(MOCK_CONTRACT_ADDR, types.Array[types.Coin]{types.NewCoin(100, "ATOM")})
	env := MockEnvBin(t)
	info := MockInfoBin(t, "creator")
	msg1 := []byte(`{"verifier": "fred", "beneficiary": "bob"}`)
	_, _, err = Instantiate(cache, checksum, env, info, msg1, &igasMeter, store, api, &querier, TESTING_GAS_LIMIT, TESTING_PRINT_DEBUG)
	require.NoError(t, err)

	// GetMetrics 3
	metrics, err = GetPinnedMetrics(cache)
	require.NoError(t, err)
	require.Len(t, metrics.PerModule, 2)

	hackatomMetrics = findMetrics(metrics.PerModule, checksum)
	cyberpunkMetrics = findMetrics(metrics.PerModule, cyberpunkChecksum)

	require.Equal(t, uint32(1), hackatomMetrics.Hits)
	require.NotEqual(t, uint32(0), hackatomMetrics.Size)
	require.Equal(t, uint32(0), cyberpunkMetrics.Hits)
	require.NotEqual(t, uint32(0), cyberpunkMetrics.Size)
}

func TestInstantiate(t *testing.T) {
	cache, cleanup := withCache(t)
	defer cleanup()

	// create contract
	wasm, err := os.ReadFile("../../testdata/hackatom.wasm")
	require.NoError(t, err)
	checksum, err := StoreCode(cache, wasm, true)
	require.NoError(t, err)

	gasMeter := NewMockGasMeter(TESTING_GAS_LIMIT)
	igasMeter := types.GasMeter(gasMeter)
	// instantiate it with this store
	store := NewLookup(gasMeter)
	api := NewMockAPI()
	querier := DefaultQuerier(MOCK_CONTRACT_ADDR, types.Array[types.Coin]{types.NewCoin(100, "ATOM")})
	env := MockEnvBin(t)
	info := MockInfoBin(t, "creator")
	msg := []byte(`{"verifier": "fred", "beneficiary": "bob"}`)

	res, cost, err := Instantiate(cache, checksum, env, info, msg, &igasMeter, store, api, &querier, TESTING_GAS_LIMIT, TESTING_PRINT_DEBUG)
	require.NoError(t, err)
	requireOkResponse(t, res, 0)
	require.Equal(t, uint64(0xb1fe27), cost.UsedInternally)

	var result types.ContractResult
	err = json.Unmarshal(res, &result)
	require.NoError(t, err)
	require.Equal(t, "", result.Err)
	require.Empty(t, result.Ok.Messages)
}

func TestExecute(t *testing.T) {
	cache, cleanup := withCache(t)
	defer cleanup()
	checksum := createHackatomContract(t, cache)

	gasMeter1 := NewMockGasMeter(TESTING_GAS_LIMIT)
	igasMeter1 := types.GasMeter(gasMeter1)
	// instantiate it with this store
	store := NewLookup(gasMeter1)
	api := NewMockAPI()
	balance := types.Array[types.Coin]{types.NewCoin(250, "ATOM")}
	querier := DefaultQuerier(MOCK_CONTRACT_ADDR, balance)
	env := MockEnvBin(t)
	info := MockInfoBin(t, "creator")

	msg := []byte(`{"verifier": "fred", "beneficiary": "bob"}`)

	start := time.Now()
	res, cost, err := Instantiate(cache, checksum, env, info, msg, &igasMeter1, store, api, &querier, TESTING_GAS_LIMIT, TESTING_PRINT_DEBUG)
	diff := time.Since(start)
	require.NoError(t, err)
	requireOkResponse(t, res, 0)
	require.Equal(t, uint64(0xb1fe27), cost.UsedInternally)
	t.Logf("Time (%d gas): %s\n", cost.UsedInternally, diff)

	// execute with the same store
	gasMeter2 := NewMockGasMeter(TESTING_GAS_LIMIT)
	igasMeter2 := types.GasMeter(gasMeter2)
	store.SetGasMeter(gasMeter2)
	env = MockEnvBin(t)
	info = MockInfoBin(t, "fred")
	start = time.Now()
	res, cost, err = Execute(cache, checksum, env, info, []byte(`{"release":{}}`), &igasMeter2, store, api, &querier, TESTING_GAS_LIMIT, TESTING_PRINT_DEBUG)
	diff = time.Since(start)
	require.NoError(t, err)
	require.Equal(t, uint64(0x1416da5), cost.UsedInternally)
	t.Logf("Time (%d gas): %s\n", cost.UsedInternally, diff)

	// make sure it read the balance properly and we got 250 atoms
	var result types.ContractResult
	err = json.Unmarshal(res, &result)
	require.NoError(t, err)
	require.Equal(t, "", result.Err)
	require.Len(t, result.Ok.Messages, 1)
	// Ensure we got our custom event
	require.Len(t, result.Ok.Events, 1)
	ev := result.Ok.Events[0]
	require.Equal(t, "hackatom", ev.Type)
	require.Len(t, ev.Attributes, 1)
	require.Equal(t, "action", ev.Attributes[0].Key)
	require.Equal(t, "release", ev.Attributes[0].Value)

	dispatch := result.Ok.Messages[0].Msg
	require.NotNil(t, dispatch.Bank, "%#v", dispatch)
	require.NotNil(t, dispatch.Bank.Send, "%#v", dispatch)
	send := dispatch.Bank.Send
	require.Equal(t, "bob", send.ToAddress)
	require.Equal(t, balance, send.Amount)
	// check the data is properly formatted
	expectedData := []byte{0xF0, 0x0B, 0xAA}
	require.Equal(t, expectedData, result.Ok.Data)
}

func TestExecutePanic(t *testing.T) {
	cache, cleanup := withCache(t)
	defer cleanup()
	checksum := createCyberpunkContract(t, cache)

	maxGas := TESTING_GAS_LIMIT
	gasMeter1 := NewMockGasMeter(maxGas)
	igasMeter1 := types.GasMeter(gasMeter1)
	// instantiate it with this store
	store := NewLookup(gasMeter1)
	api := NewMockAPI()
	balance := types.Array[types.Coin]{types.NewCoin(250, "ATOM")}
	querier := DefaultQuerier(MOCK_CONTRACT_ADDR, balance)
	env := MockEnvBin(t)
	info := MockInfoBin(t, "creator")

	res, _, err := Instantiate(cache, checksum, env, info, []byte(`{}`), &igasMeter1, store, api, &querier, maxGas, TESTING_PRINT_DEBUG)
	require.NoError(t, err)
	requireOkResponse(t, res, 0)

	// execute a panic
	gasMeter2 := NewMockGasMeter(maxGas)
	igasMeter2 := types.GasMeter(gasMeter2)
	store.SetGasMeter(gasMeter2)
	info = MockInfoBin(t, "fred")
	_, _, err = Execute(cache, checksum, env, info, []byte(`{"panic":{}}`), &igasMeter2, store, api, &querier, maxGas, TESTING_PRINT_DEBUG)
	require.ErrorContains(t, err, "RuntimeError: Aborted: panicked at 'This page intentionally faulted'")
}

func TestExecuteUnreachable(t *testing.T) {
	cache, cleanup := withCache(t)
	defer cleanup()
	checksum := createCyberpunkContract(t, cache)

	maxGas := TESTING_GAS_LIMIT
	gasMeter1 := NewMockGasMeter(maxGas)
	igasMeter1 := types.GasMeter(gasMeter1)
	// instantiate it with this store
	store := NewLookup(gasMeter1)
	api := NewMockAPI()
	balance := types.Array[types.Coin]{types.NewCoin(250, "ATOM")}
	querier := DefaultQuerier(MOCK_CONTRACT_ADDR, balance)
	env := MockEnvBin(t)
	info := MockInfoBin(t, "creator")

	res, _, err := Instantiate(cache, checksum, env, info, []byte(`{}`), &igasMeter1, store, api, &querier, maxGas, TESTING_PRINT_DEBUG)
	require.NoError(t, err)
	requireOkResponse(t, res, 0)

	// execute a panic
	gasMeter2 := NewMockGasMeter(maxGas)
	igasMeter2 := types.GasMeter(gasMeter2)
	store.SetGasMeter(gasMeter2)
	info = MockInfoBin(t, "fred")
	_, _, err = Execute(cache, checksum, env, info, []byte(`{"unreachable":{}}`), &igasMeter2, store, api, &querier, maxGas, TESTING_PRINT_DEBUG)
	require.ErrorContains(t, err, "RuntimeError: unreachable")
}

func TestExecuteCpuLoop(t *testing.T) {
	cache, cleanup := withCache(t)
	defer cleanup()
	checksum := createCyberpunkContract(t, cache)

	gasMeter1 := NewMockGasMeter(TESTING_GAS_LIMIT)
	igasMeter1 := types.GasMeter(gasMeter1)
	// instantiate it with this store
	store := NewLookup(gasMeter1)
	api := NewMockAPI()
	querier := DefaultQuerier(MOCK_CONTRACT_ADDR, nil)
	env := MockEnvBin(t)
	info := MockInfoBin(t, "creator")

	msg := []byte(`{}`)

	start := time.Now()
	res, cost, err := Instantiate(cache, checksum, env, info, msg, &igasMeter1, store, api, &querier, TESTING_GAS_LIMIT, TESTING_PRINT_DEBUG)
	diff := time.Since(start)
	require.NoError(t, err)
	requireOkResponse(t, res, 0)
	require.Equal(t, uint64(0x79f527), cost.UsedInternally)
	t.Logf("Time (%d gas): %s\n", cost.UsedInternally, diff)

	// execute a cpu loop
	maxGas := uint64(40_000_000)
	gasMeter2 := NewMockGasMeter(maxGas)
	igasMeter2 := types.GasMeter(gasMeter2)
	store.SetGasMeter(gasMeter2)
	info = MockInfoBin(t, "fred")
	start = time.Now()
	_, cost, err = Execute(cache, checksum, env, info, []byte(`{"cpu_loop":{}}`), &igasMeter2, store, api, &querier, maxGas, TESTING_PRINT_DEBUG)
	diff = time.Since(start)
	require.Error(t, err)
	require.Equal(t, cost.UsedInternally, maxGas)
	t.Logf("CPULoop Time (%d gas): %s\n", cost.UsedInternally, diff)
}

func TestExecuteStorageLoop(t *testing.T) {
	cache, cleanup := withCache(t)
	defer cleanup()
	checksum := createCyberpunkContract(t, cache)

	gasMeter1 := NewMockGasMeter(TESTING_GAS_LIMIT)
	igasMeter1 := types.GasMeter(gasMeter1)
	// instantiate it with this store
	store := NewLookup(gasMeter1)
	api := NewMockAPI()
	querier := DefaultQuerier(MOCK_CONTRACT_ADDR, nil)
	env := MockEnvBin(t)
	info := MockInfoBin(t, "creator")

	msg := []byte(`{}`)

	res, _, err := Instantiate(cache, checksum, env, info, msg, &igasMeter1, store, api, &querier, TESTING_GAS_LIMIT, TESTING_PRINT_DEBUG)
	require.NoError(t, err)
	requireOkResponse(t, res, 0)

	// execute a storage loop
	maxGas := uint64(40_000_000)
	gasMeter2 := NewMockGasMeter(maxGas)
	igasMeter2 := types.GasMeter(gasMeter2)
	store.SetGasMeter(gasMeter2)
	info = MockInfoBin(t, "fred")
	start := time.Now()
	_, gasReport, err := Execute(cache, checksum, env, info, []byte(`{"storage_loop":{}}`), &igasMeter2, store, api, &querier, maxGas, TESTING_PRINT_DEBUG)
	diff := time.Since(start)
	require.Error(t, err)
	t.Logf("StorageLoop Time (%d gas): %s\n", gasReport.UsedInternally, diff)
	t.Logf("Gas used: %d\n", gasMeter2.GasConsumed())
	t.Logf("Wasm gas: %d\n", gasReport.UsedInternally)

	// the "sdk gas" * GasMultiplier + the wasm cost should equal the maxGas (or be very close)
	totalCost := gasReport.UsedInternally + gasMeter2.GasConsumed()
	require.Equal(t, int64(maxGas), int64(totalCost))
}

func BenchmarkContractCall(b *testing.B) {
	cache, cleanup := withCache(b)
	defer cleanup()

	checksum := createCyberpunkContract(b, cache)

	gasMeter1 := NewMockGasMeter(TESTING_GAS_LIMIT)
	igasMeter1 := types.GasMeter(gasMeter1)
	// instantiate it with this store
	store := NewLookup(gasMeter1)
	api := NewMockAPI()
	querier := DefaultQuerier(MOCK_CONTRACT_ADDR, nil)
	env := MockEnvBin(b)
	info := MockInfoBin(b, "creator")

	msg := []byte(`{}`)

	res, _, err := Instantiate(cache, checksum, env, info, msg, &igasMeter1, store, api, &querier, TESTING_GAS_LIMIT, TESTING_PRINT_DEBUG)
	require.NoError(b, err)
	requireOkResponse(b, res, 0)

	b.ResetTimer()
	for n := 0; n < b.N; n++ {
		gasMeter2 := NewMockGasMeter(TESTING_GAS_LIMIT)
		igasMeter2 := types.GasMeter(gasMeter2)
		store.SetGasMeter(gasMeter2)
		testMutex.Lock()
		info = MockInfoBin(b, "fred")
		testMutex.Unlock()
		msg := []byte(`{"allocate_large_memory":{"pages":0}}`) // replace with noop once we have it
		res, _, err = Execute(cache, checksum, env, info, msg, &igasMeter2, store, api, &querier, TESTING_GAS_LIMIT, TESTING_PRINT_DEBUG)
		require.NoError(b, err)
		requireOkResponse(b, res, 0)
	}
}

func Benchmark100ConcurrentContractCalls(b *testing.B) {
	cache, cleanup := withCache(b)
	defer cleanup()

	checksum := createCyberpunkContract(b, cache)

	gasMeter1 := NewMockGasMeter(TESTING_GAS_LIMIT)
	igasMeter1 := types.GasMeter(gasMeter1)
	// instantiate it with this store
	store := NewLookup(gasMeter1)
	api := NewMockAPI()
	querier := DefaultQuerier(MOCK_CONTRACT_ADDR, nil)
	env := MockEnvBin(b)
	info := MockInfoBin(b, "creator")

	msg := []byte(`{}`)

	res, _, err := Instantiate(cache, checksum, env, info, msg, &igasMeter1, store, api, &querier, TESTING_GAS_LIMIT, TESTING_PRINT_DEBUG)
	require.NoError(b, err)
	requireOkResponse(b, res, 0)

	const callCount = 100 // Calls per benchmark iteration

	b.ResetTimer()
	for n := 0; n < b.N; n++ {
		var wg sync.WaitGroup
		errChan := make(chan error, callCount)
		resChan := make(chan []byte, callCount)
		wg.Add(callCount)
		info = mockInfoBinNoAssert("fred")
		for i := 0; i < callCount; i++ {
			go func() {
				defer wg.Done()
				gasMeter2 := NewMockGasMeter(TESTING_GAS_LIMIT)
				igasMeter2 := types.GasMeter(gasMeter2)
				store.SetGasMeter(gasMeter2)
				msg := []byte(`{"allocate_large_memory":{"pages":0}}`) // replace with noop once we have it
				res, _, err = Execute(cache, checksum, env, info, msg, &igasMeter2, store, api, &querier, TESTING_GAS_LIMIT, TESTING_PRINT_DEBUG)
				errChan <- err
				resChan <- res
			}()
		}
		wg.Wait()
		close(errChan)
		close(resChan)

		// Now check results in the main test goroutine
		for i := 0; i < callCount; i++ {
			require.NoError(b, <-errChan)
			requireOkResponse(b, <-resChan, 0)
		}
	}
}

func TestExecuteUserErrorsInApiCalls(t *testing.T) {
	cache, cleanup := withCache(t)
	defer cleanup()
	checksum := createHackatomContract(t, cache)

	maxGas := TESTING_GAS_LIMIT
	gasMeter1 := NewMockGasMeter(maxGas)
	igasMeter1 := types.GasMeter(gasMeter1)
	// instantiate it with this store
	store := NewLookup(gasMeter1)
	balance := types.Array[types.Coin]{types.NewCoin(250, "ATOM")}
	querier := DefaultQuerier(MOCK_CONTRACT_ADDR, balance)
	env := MockEnvBin(t)
	info := MockInfoBin(t, "creator")

	defaultApi := NewMockAPI()
	msg := []byte(`{"verifier": "fred", "beneficiary": "bob"}`)
	res, _, err := Instantiate(cache, checksum, env, info, msg, &igasMeter1, store, defaultApi, &querier, maxGas, TESTING_PRINT_DEBUG)
	require.NoError(t, err)
	requireOkResponse(t, res, 0)

	gasMeter2 := NewMockGasMeter(maxGas)
	igasMeter2 := types.GasMeter(gasMeter2)
	store.SetGasMeter(gasMeter2)
	info = MockInfoBin(t, "fred")
	failingApi := NewMockFailureAPI()
	res, _, err = Execute(cache, checksum, env, info, []byte(`{"user_errors_in_api_calls":{}}`), &igasMeter2, store, failingApi, &querier, maxGas, TESTING_PRINT_DEBUG)
	require.NoError(t, err)
	requireOkResponse(t, res, 0)
}

func TestMigrate(t *testing.T) {
	cache, cleanup := withCache(t)
	defer cleanup()
	checksum := createHackatomContract(t, cache)

	gasMeter := NewMockGasMeter(TESTING_GAS_LIMIT)
	igasMeter := types.GasMeter(gasMeter)
	// instantiate it with this store
	store := NewLookup(gasMeter)
	api := NewMockAPI()
	balance := types.Array[types.Coin]{types.NewCoin(250, "ATOM")}
	querier := DefaultQuerier(MOCK_CONTRACT_ADDR, balance)
	env := MockEnvBin(t)
	info := MockInfoBin(t, "creator")
	msg := []byte(`{"verifier": "fred", "beneficiary": "bob"}`)

	res, _, err := Instantiate(cache, checksum, env, info, msg, &igasMeter, store, api, &querier, TESTING_GAS_LIMIT, TESTING_PRINT_DEBUG)
	require.NoError(t, err)
	requireOkResponse(t, res, 0)

	// verifier is fred
	query := []byte(`{"verifier":{}}`)
	data, _, err := Query(cache, checksum, env, query, &igasMeter, store, api, &querier, TESTING_GAS_LIMIT, TESTING_PRINT_DEBUG)
	require.NoError(t, err)
	var qResult types.QueryResult
	err = json.Unmarshal(data, &qResult)
	require.NoError(t, err)
	require.Equal(t, "", qResult.Err)
	require.JSONEq(t, `{"verifier":"fred"}`, string(qResult.Ok))

	// migrate to a new verifier - alice
	// we use the same code blob as we are testing hackatom self-migration
	_, _, err = Migrate(cache, checksum, env, []byte(`{"verifier":"alice"}`), &igasMeter, store, api, &querier, TESTING_GAS_LIMIT, TESTING_PRINT_DEBUG)
	require.NoError(t, err)

	// should update verifier to alice
	data, _, err = Query(cache, checksum, env, query, &igasMeter, store, api, &querier, TESTING_GAS_LIMIT, TESTING_PRINT_DEBUG)
	require.NoError(t, err)
	var qResult2 types.QueryResult
	err = json.Unmarshal(data, &qResult2)
	require.NoError(t, err)
	require.Equal(t, "", qResult2.Err)
	require.JSONEq(t, `{"verifier":"alice"}`, string(qResult2.Ok))
}

func TestMultipleInstances(t *testing.T) {
	cache, cleanup := withCache(t)
	defer cleanup()
	checksum := createHackatomContract(t, cache)

	// instance1 controlled by fred
	gasMeter1 := NewMockGasMeter(TESTING_GAS_LIMIT)
	igasMeter1 := types.GasMeter(gasMeter1)
	store1 := NewLookup(gasMeter1)
	api := NewMockAPI()
	querier := DefaultQuerier(MOCK_CONTRACT_ADDR, types.Array[types.Coin]{types.NewCoin(100, "ATOM")})
	env := MockEnvBin(t)
	info := MockInfoBin(t, "regen")
	msg := []byte(`{"verifier": "fred", "beneficiary": "bob"}`)
	res, cost, err := Instantiate(cache, checksum, env, info, msg, &igasMeter1, store1, api, &querier, TESTING_GAS_LIMIT, TESTING_PRINT_DEBUG)
	require.NoError(t, err)
	requireOkResponse(t, res, 0)
	// we now count wasm gas charges and db writes
	assert.Equal(t, uint64(0xb0c2cd), cost.UsedInternally)

	// instance2 controlled by mary
	gasMeter2 := NewMockGasMeter(TESTING_GAS_LIMIT)
	igasMeter2 := types.GasMeter(gasMeter2)
	store2 := NewLookup(gasMeter2)
	info = MockInfoBin(t, "chrous")
	msg = []byte(`{"verifier": "mary", "beneficiary": "sue"}`)
	res, cost, err = Instantiate(cache, checksum, env, info, msg, &igasMeter2, store2, api, &querier, TESTING_GAS_LIMIT, TESTING_PRINT_DEBUG)
	require.NoError(t, err)
	requireOkResponse(t, res, 0)
	assert.Equal(t, uint64(0xb1760a), cost.UsedInternally)

	// fail to execute store1 with mary
	resp := exec(t, cache, checksum, "mary", store1, api, querier, 0xa7c5ce)
	require.Equal(t, "Unauthorized", resp.Err)

	// succeed to execute store1 with fred
	resp = exec(t, cache, checksum, "fred", store1, api, querier, 0x140e8ad)
	require.Equal(t, "", resp.Err)
	require.Len(t, resp.Ok.Messages, 1)
	attributes := resp.Ok.Attributes
	require.Len(t, attributes, 2)
	require.Equal(t, "destination", attributes[1].Key)
	require.Equal(t, "bob", attributes[1].Value)

	// succeed to execute store2 with mary
	resp = exec(t, cache, checksum, "mary", store2, api, querier, 0x1412b29)
	require.Equal(t, "", resp.Err)
	require.Len(t, resp.Ok.Messages, 1)
	attributes = resp.Ok.Attributes
	require.Len(t, attributes, 2)
	require.Equal(t, "destination", attributes[1].Key)
	require.Equal(t, "sue", attributes[1].Value)
}

func TestSudo(t *testing.T) {
	cache, cleanup := withCache(t)
	defer cleanup()
	checksum := createHackatomContract(t, cache)

	gasMeter1 := NewMockGasMeter(TESTING_GAS_LIMIT)
	igasMeter1 := types.GasMeter(gasMeter1)
	// instantiate it with this store
	store := NewLookup(gasMeter1)
	api := NewMockAPI()
	balance := types.Array[types.Coin]{types.NewCoin(250, "ATOM")}
	querier := DefaultQuerier(MOCK_CONTRACT_ADDR, balance)
	env := MockEnvBin(t)
	info := MockInfoBin(t, "creator")

	msg := []byte(`{"verifier": "fred", "beneficiary": "bob"}`)
	res, _, err := Instantiate(cache, checksum, env, info, msg, &igasMeter1, store, api, &querier, TESTING_GAS_LIMIT, TESTING_PRINT_DEBUG)
	require.NoError(t, err)
	requireOkResponse(t, res, 0)

	// call sudo with same store
	gasMeter2 := NewMockGasMeter(TESTING_GAS_LIMIT)
	igasMeter2 := types.GasMeter(gasMeter2)
	store.SetGasMeter(gasMeter2)
	env = MockEnvBin(t)
	msg = []byte(`{"steal_funds":{"recipient":"community-pool","amount":[{"amount":"700","denom":"gold"}]}}`)
	res, _, err = Sudo(cache, checksum, env, msg, &igasMeter2, store, api, &querier, TESTING_GAS_LIMIT, TESTING_PRINT_DEBUG)
	require.NoError(t, err)

	// make sure it blindly followed orders
	var result types.ContractResult
	err = json.Unmarshal(res, &result)
	require.NoError(t, err)
	require.Equal(t, "", result.Err)
	require.Len(t, result.Ok.Messages, 1)
	dispatch := result.Ok.Messages[0].Msg
	require.NotNil(t, dispatch.Bank, "%#v", dispatch)
	require.NotNil(t, dispatch.Bank.Send, "%#v", dispatch)
	send := dispatch.Bank.Send
	assert.Equal(t, "community-pool", send.ToAddress)
	expectedPayout := types.Array[types.Coin]{types.NewCoin(700, "gold")}
	assert.Equal(t, expectedPayout, send.Amount)
}

func TestDispatchSubmessage(t *testing.T) {
	cache, cleanup := withCache(t)
	defer cleanup()
	checksum := createReflectContract(t, cache)

	gasMeter1 := NewMockGasMeter(TESTING_GAS_LIMIT)
	igasMeter1 := types.GasMeter(gasMeter1)
	// instantiate it with this store
	store := NewLookup(gasMeter1)
	api := NewMockAPI()
	querier := DefaultQuerier(MOCK_CONTRACT_ADDR, nil)
	env := MockEnvBin(t)
	info := MockInfoBin(t, "creator")

	msg := []byte(`{}`)
	res, _, err := Instantiate(cache, checksum, env, info, msg, &igasMeter1, store, api, &querier, TESTING_GAS_LIMIT, TESTING_PRINT_DEBUG)
	require.NoError(t, err)
	requireOkResponse(t, res, 0)

	// dispatch a submessage
	var id uint64 = 1234
	payload := types.SubMsg{
		ID: id,
		Msg: types.CosmosMsg{Bank: &types.BankMsg{Send: &types.SendMsg{
			ToAddress: "friend",
			Amount:    types.Array[types.Coin]{types.NewCoin(1, "token")},
		}}},
		ReplyOn: types.ReplyAlways,
	}
	payloadBin, err := json.Marshal(payload)
	require.NoError(t, err)
	payloadMsg := []byte(fmt.Sprintf(`{"reflect_sub_msg":{"msgs":[%s]}}`, string(payloadBin)))

	gasMeter2 := NewMockGasMeter(TESTING_GAS_LIMIT)
	igasMeter2 := types.GasMeter(gasMeter2)
	store.SetGasMeter(gasMeter2)
	env = MockEnvBin(t)
	res, _, err = Execute(cache, checksum, env, info, payloadMsg, &igasMeter2, store, api, &querier, TESTING_GAS_LIMIT, TESTING_PRINT_DEBUG)
	require.NoError(t, err)

	// make sure it blindly followed orders
	var result types.ContractResult
	err = json.Unmarshal(res, &result)
	require.NoError(t, err)
	require.Equal(t, "", result.Err)
	require.Len(t, result.Ok.Messages, 1)
	dispatch := result.Ok.Messages[0]
	assert.Equal(t, id, dispatch.ID)
	assert.Equal(t, payload.Msg, dispatch.Msg)
	assert.Nil(t, dispatch.GasLimit)
	assert.Equal(t, payload.ReplyOn, dispatch.ReplyOn)
}

func TestReplyAndQuery(t *testing.T) {
	cache, cleanup := withCache(t)
	defer cleanup()
	checksum := createReflectContract(t, cache)

	gasMeter1 := NewMockGasMeter(TESTING_GAS_LIMIT)
	igasMeter1 := types.GasMeter(gasMeter1)
	// instantiate it with this store
	store := NewLookup(gasMeter1)
	api := NewMockAPI()
	querier := DefaultQuerier(MOCK_CONTRACT_ADDR, nil)
	env := MockEnvBin(t)
	info := MockInfoBin(t, "creator")

	msg := []byte(`{}`)
	res, _, err := Instantiate(cache, checksum, env, info, msg, &igasMeter1, store, api, &querier, TESTING_GAS_LIMIT, TESTING_PRINT_DEBUG)
	require.NoError(t, err)
	requireOkResponse(t, res, 0)

	var id uint64 = 1234
	data := []byte("foobar")
	events := types.Array[types.Event]{{
		Type: "message",
		Attributes: types.Array[types.EventAttribute]{{
			Key:   "signer",
			Value: "caller-addr",
		}},
	}}
	reply := types.Reply{
		ID: id,
		Result: types.SubMsgResult{
			Ok: &types.SubMsgResponse{
				Events: events,
				Data:   data,
			},
		},
	}
	replyBin, err := json.Marshal(reply)
	require.NoError(t, err)

	gasMeter2 := NewMockGasMeter(TESTING_GAS_LIMIT)
	igasMeter2 := types.GasMeter(gasMeter2)
	store.SetGasMeter(gasMeter2)
	env = MockEnvBin(t)
	res, _, err = Reply(cache, checksum, env, replyBin, &igasMeter2, store, api, &querier, TESTING_GAS_LIMIT, TESTING_PRINT_DEBUG)
	require.NoError(t, err)
	requireOkResponse(t, res, 0)

	// now query the state to see if it stored the data properly
	badQuery := []byte(`{"sub_msg_result":{"id":7777}}`)
	res, _, err = Query(cache, checksum, env, badQuery, &igasMeter2, store, api, &querier, TESTING_GAS_LIMIT, TESTING_PRINT_DEBUG)
	require.NoError(t, err)
	requireQueryError(t, res)

	query := []byte(`{"sub_msg_result":{"id":1234}}`)
	res, _, err = Query(cache, checksum, env, query, &igasMeter2, store, api, &querier, TESTING_GAS_LIMIT, TESTING_PRINT_DEBUG)
	require.NoError(t, err)
	qResult := requireQueryOk(t, res)

	var stored types.Reply
	err = json.Unmarshal(qResult, &stored)
	require.NoError(t, err)
	assert.Equal(t, id, stored.ID)
	require.NotNil(t, stored.Result.Ok)
	val := stored.Result.Ok
	require.Equal(t, data, val.Data)
	require.Equal(t, events, val.Events)
}

func requireOkResponse(tb testing.TB, res []byte, expectedMsgs int) {
	tb.Helper()
	var result types.ContractResult
	err := json.Unmarshal(res, &result)
	require.NoError(tb, err)
	require.Equal(tb, "", result.Err)
	require.Len(tb, result.Ok.Messages, expectedMsgs)
}

func requireQueryError(t *testing.T, res []byte) {
	t.Helper()
	var result types.QueryResult
	err := json.Unmarshal(res, &result)
	require.NoError(t, err)
	require.Empty(t, result.Ok)
	require.NotEmpty(t, result.Err)
}

func requireQueryOk(t *testing.T, res []byte) []byte {
	t.Helper()
	var result types.QueryResult
	err := json.Unmarshal(res, &result)
	require.NoError(t, err)
	require.Empty(t, result.Err)
	require.NotEmpty(t, result.Ok)
	return result.Ok
}

func createHackatomContract(tb testing.TB, cache Cache) []byte {
	tb.Helper()
	return createContract(tb, cache, "../../testdata/hackatom.wasm")
}

func createCyberpunkContract(tb testing.TB, cache Cache) []byte {
	tb.Helper()
	return createContract(tb, cache, "../../testdata/cyberpunk.wasm")
}

func createQueueContract(tb testing.TB, cache Cache) []byte {
	tb.Helper()
	return createContract(tb, cache, "../../testdata/queue.wasm")
}

func createReflectContract(tb testing.TB, cache Cache) []byte {
	tb.Helper()
	return createContract(tb, cache, "../../testdata/reflect.wasm")
}

func createFloaty2(tb testing.TB, cache Cache) []byte {
	tb.Helper()
	return createContract(tb, cache, "../../testdata/floaty_2.0.wasm")
}

<<<<<<< HEAD
func createContract(tb testing.TB, cache Cache, path string) []byte {
	tb.Helper()
	wasm, err := os.ReadFile(path)
=======
func createContract(tb testing.TB, cache Cache, wasmFile string) []byte {
	tb.Helper()
	wasm, err := os.ReadFile(wasmFile)
>>>>>>> 7bd5e193
	require.NoError(tb, err)
	checksum, err := StoreCode(cache, wasm, true)
	require.NoError(tb, err)
	return checksum
}

// exec runs the handle tx with the given signer
<<<<<<< HEAD
func exec(t *testing.T, cache Cache, checksum []byte, signer types.HumanAddress, store types.KVStore, api *types.GoAPI, querier types.Querier, gasExpected uint64) types.ContractResult {
=======
func exec(t *testing.T, cache Cache, checksum []byte, signer types.HumanAddress, store types.KVStore, api *types.GoAPI, querier Querier, gasExpected uint64) types.ContractResult {
>>>>>>> 7bd5e193
	t.Helper()
	gasMeter := NewMockGasMeter(TESTING_GAS_LIMIT)
	igasMeter := types.GasMeter(gasMeter)
	env := MockEnvBin(t)
	info := MockInfoBin(t, signer)
	res, cost, err := Execute(cache, checksum, env, info, []byte(`{"release":{}}`), &igasMeter, store, api, &querier, TESTING_GAS_LIMIT, TESTING_PRINT_DEBUG)
	require.NoError(t, err)
	assert.Equal(t, gasExpected, cost.UsedInternally)

	var result types.ContractResult
	err = json.Unmarshal(res, &result)
	require.NoError(t, err)
	return result
}

func TestQuery(t *testing.T) {
	cache, cleanup := withCache(t)
	defer cleanup()
	checksum := createHackatomContract(t, cache)

	// set up contract
	gasMeter1 := NewMockGasMeter(TESTING_GAS_LIMIT)
	igasMeter1 := types.GasMeter(gasMeter1)
	store := NewLookup(gasMeter1)
	api := NewMockAPI()
	querier := DefaultQuerier(MOCK_CONTRACT_ADDR, types.Array[types.Coin]{types.NewCoin(100, "ATOM")})
	env := MockEnvBin(t)
	info := MockInfoBin(t, "creator")
	msg := []byte(`{"verifier": "fred", "beneficiary": "bob"}`)
	_, _, err := Instantiate(cache, checksum, env, info, msg, &igasMeter1, store, api, &querier, TESTING_GAS_LIMIT, TESTING_PRINT_DEBUG)
	require.NoError(t, err)

	// invalid query
	gasMeter2 := NewMockGasMeter(TESTING_GAS_LIMIT)
	igasMeter2 := types.GasMeter(gasMeter2)
	store.SetGasMeter(gasMeter2)
	query := []byte(`{"Raw":{"val":"config"}}`)
	data, _, err := Query(cache, checksum, env, query, &igasMeter2, store, api, &querier, TESTING_GAS_LIMIT, TESTING_PRINT_DEBUG)
	require.NoError(t, err)
	var badResult types.QueryResult
	err = json.Unmarshal(data, &badResult)
	require.NoError(t, err)
	require.Contains(t, badResult.Err, "Error parsing into type hackatom::msg::QueryMsg: unknown variant `Raw`, expected one of")

	// make a valid query
	gasMeter3 := NewMockGasMeter(TESTING_GAS_LIMIT)
	igasMeter3 := types.GasMeter(gasMeter3)
	store.SetGasMeter(gasMeter3)
	query = []byte(`{"verifier":{}}`)
	data, _, err = Query(cache, checksum, env, query, &igasMeter3, store, api, &querier, TESTING_GAS_LIMIT, TESTING_PRINT_DEBUG)
	require.NoError(t, err)
	var qResult types.QueryResult
	err = json.Unmarshal(data, &qResult)
	require.NoError(t, err)
	require.Equal(t, "", qResult.Err)
	require.JSONEq(t, `{"verifier":"fred"}`, string(qResult.Ok))
}

func TestHackatomQuerier(t *testing.T) {
	cache, cleanup := withCache(t)
	defer cleanup()
	checksum := createHackatomContract(t, cache)

	// set up contract
	gasMeter := NewMockGasMeter(TESTING_GAS_LIMIT)
	igasMeter := types.GasMeter(gasMeter)
	store := NewLookup(gasMeter)
	api := NewMockAPI()
	initBalance := types.Array[types.Coin]{types.NewCoin(1234, "ATOM"), types.NewCoin(65432, "ETH")}
	querier := DefaultQuerier("foobar", initBalance)

	// make a valid query to the other address
	query := []byte(`{"other_balance":{"address":"foobar"}}`)
	// TODO The query happens before the contract is initialized. How is this legal?
	env := MockEnvBin(t)
	data, _, err := Query(cache, checksum, env, query, &igasMeter, store, api, &querier, TESTING_GAS_LIMIT, TESTING_PRINT_DEBUG)
	require.NoError(t, err)
	var qResult types.QueryResult
	err = json.Unmarshal(data, &qResult)
	require.NoError(t, err)
	require.Equal(t, "", qResult.Err)
	var balances types.AllBalancesResponse
	err = json.Unmarshal(qResult.Ok, &balances)
	require.NoError(t, err)
	require.Equal(t, balances.Amount, initBalance)
}

func TestCustomReflectQuerier(t *testing.T) {
	type CapitalizedQuery struct {
		Text string `json:"text"`
	}

	type QueryMsg struct {
		Capitalized *CapitalizedQuery `json:"capitalized,omitempty"`
		// There are more queries but we don't use them yet
		// https://github.com/CosmWasm/cosmwasm/blob/v0.11.0-alpha3/contracts/reflect/src/msg.rs#L18-L28
	}

	cache, cleanup := withCache(t)
	defer cleanup()
	checksum := createReflectContract(t, cache)

	// set up contract
	gasMeter := NewMockGasMeter(TESTING_GAS_LIMIT)
	igasMeter := types.GasMeter(gasMeter)
	store := NewLookup(gasMeter)
	api := NewMockAPI()
	initBalance := types.Array[types.Coin]{types.NewCoin(1234, "ATOM")}
	querier := DefaultQuerier(MOCK_CONTRACT_ADDR, initBalance)
	// we need this to handle the custom requests from the reflect contract
	innerQuerier := querier.(*MockQuerier)
	innerQuerier.Custom = ReflectCustom{}
	querier = types.Querier(innerQuerier)

	// make a valid query to the other address
	queryMsg := QueryMsg{
		Capitalized: &CapitalizedQuery{
			Text: "small Frys :)",
		},
	}
	query, err := json.Marshal(queryMsg)
	require.NoError(t, err)
	env := MockEnvBin(t)
	data, _, err := Query(cache, checksum, env, query, &igasMeter, store, api, &querier, TESTING_GAS_LIMIT, TESTING_PRINT_DEBUG)
	require.NoError(t, err)
	var qResult types.QueryResult
	err = json.Unmarshal(data, &qResult)
	require.NoError(t, err)
	require.Equal(t, "", qResult.Err)

	var response CapitalizedResponse
	err = json.Unmarshal(qResult.Ok, &response)
	require.NoError(t, err)
	require.Equal(t, "SMALL FRYS :)", response.Text)
}

// TestFloats is a port of the float_instrs_are_deterministic test in cosmwasm-vm
func TestFloats(t *testing.T) {
	type Value struct {
		U32 *uint32 `json:"u32,omitempty"`
		U64 *uint64 `json:"u64,omitempty"`
		F32 *uint32 `json:"f32,omitempty"`
		F64 *uint64 `json:"f64,omitempty"`
	}

	// helper to print the value in the same format as Rust's Debug trait
	debugStr := func(value Value) string {
		if value.U32 != nil {
			return fmt.Sprintf("U32(%d)", *value.U32)
		} else if value.U64 != nil {
			return fmt.Sprintf("U64(%d)", *value.U64)
		} else if value.F32 != nil {
			return fmt.Sprintf("F32(%d)", *value.F32)
		} else if value.F64 != nil {
			return fmt.Sprintf("F64(%d)", *value.F64)
		} else {
			t.FailNow()
			return ""
		}
	}

	cache, cleanup := withCache(t)
	defer cleanup()
	checksum := createFloaty2(t, cache)

	gasMeter := NewMockGasMeter(TESTING_GAS_LIMIT)
	igasMeter := types.GasMeter(gasMeter)
	// instantiate it with this store
	store := NewLookup(gasMeter)
	api := NewMockAPI()
	querier := DefaultQuerier(MOCK_CONTRACT_ADDR, nil)
	env := MockEnvBin(t)

	// query instructions
	query := []byte(`{"instructions":{}}`)
	data, _, err := Query(cache, checksum, env, query, &igasMeter, store, api, &querier, TESTING_GAS_LIMIT, TESTING_PRINT_DEBUG)
	require.NoError(t, err)
	var qResult types.QueryResult
	err = json.Unmarshal(data, &qResult)
	require.NoError(t, err)
	require.Empty(t, qResult.Err)
	var instructions []string
	err = json.Unmarshal(qResult.Ok, &instructions)
	require.NoError(t, err)
	// little sanity check
	require.Len(t, instructions, 70)

	hasher := sha256.New()
	const RUNS_PER_INSTRUCTION = 150
	for _, instr := range instructions {
		for seed := 0; seed < RUNS_PER_INSTRUCTION; seed++ {
			// query some input values for the instruction
			msg := fmt.Sprintf(`{"random_args_for":{"instruction":"%s","seed":%d}}`, instr, seed)
			data, _, err = Query(cache, checksum, env, []byte(msg), &igasMeter, store, api, &querier, TESTING_GAS_LIMIT, TESTING_PRINT_DEBUG)
			require.NoError(t, err)
			err = json.Unmarshal(data, &qResult)
			require.NoError(t, err)
			require.Empty(t, qResult.Err)
			var args []Value
			err = json.Unmarshal(qResult.Ok, &args)
			require.NoError(t, err)

			// build the run message
			argStr, err := json.Marshal(args)
			require.NoError(t, err)
			msg = fmt.Sprintf(`{"run":{"instruction":"%s","args":%s}}`, instr, argStr)

			// run the instruction
			// this might throw a runtime error (e.g. if the instruction traps)
			data, _, err = Query(cache, checksum, env, []byte(msg), &igasMeter, store, api, &querier, TESTING_GAS_LIMIT, TESTING_PRINT_DEBUG)
			var result string
			if err != nil {
				require.Error(t, err)
				// remove the prefix to make the error message the same as in the cosmwasm-vm test
				result = strings.Replace(err.Error(), "Error calling the VM: Error executing Wasm: ", "", 1)
			} else {
				err = json.Unmarshal(data, &qResult)
				require.NoError(t, err)
				require.Empty(t, qResult.Err)
				var response Value
				err = json.Unmarshal(qResult.Ok, &response)
				require.NoError(t, err)
				result = debugStr(response)
			}
			// add the result to the hash
			hasher.Write([]byte(fmt.Sprintf("%s%d%s", instr, seed, result)))
		}
	}

	hash := hasher.Sum(nil)
	require.Equal(t, "95f70fa6451176ab04a9594417a047a1e4d8e2ff809609b8f81099496bee2393", hex.EncodeToString(hash))
}

// mockInfoBinNoAssert creates the message binary without using testify assertions
func mockInfoBinNoAssert(sender types.HumanAddress) []byte {
	info := types.MessageInfo{
		Sender: sender,
		Funds:  types.Array[types.Coin]{},
	}
	res, err := json.Marshal(info)
	if err != nil {
		panic(err)
	}
	return res
}<|MERGE_RESOLUTION|>--- conflicted
+++ resolved
@@ -1226,15 +1226,9 @@
 	return createContract(tb, cache, "../../testdata/floaty_2.0.wasm")
 }
 
-<<<<<<< HEAD
-func createContract(tb testing.TB, cache Cache, path string) []byte {
-	tb.Helper()
-	wasm, err := os.ReadFile(path)
-=======
 func createContract(tb testing.TB, cache Cache, wasmFile string) []byte {
 	tb.Helper()
 	wasm, err := os.ReadFile(wasmFile)
->>>>>>> 7bd5e193
 	require.NoError(tb, err)
 	checksum, err := StoreCode(cache, wasm, true)
 	require.NoError(tb, err)
@@ -1242,11 +1236,7 @@
 }
 
 // exec runs the handle tx with the given signer
-<<<<<<< HEAD
 func exec(t *testing.T, cache Cache, checksum []byte, signer types.HumanAddress, store types.KVStore, api *types.GoAPI, querier types.Querier, gasExpected uint64) types.ContractResult {
-=======
-func exec(t *testing.T, cache Cache, checksum []byte, signer types.HumanAddress, store types.KVStore, api *types.GoAPI, querier Querier, gasExpected uint64) types.ContractResult {
->>>>>>> 7bd5e193
 	t.Helper()
 	gasMeter := NewMockGasMeter(TESTING_GAS_LIMIT)
 	igasMeter := types.GasMeter(gasMeter)
