--- conflicted
+++ resolved
@@ -868,11 +868,11 @@
 		errChan := make(chan error, callCount)
 		resChan := make(chan []byte, callCount)
 		wg.Add(callCount)
-<<<<<<< HEAD
+
 		info = mockInfoBinNoAssert("fred")
-=======
-
->>>>>>> 98ce9d05
+
+
+
 		for i := 0; i < callCount; i++ {
 			go func() {
 				defer wg.Done()
