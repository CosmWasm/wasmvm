--- conflicted
+++ resolved
@@ -536,13 +536,8 @@
 		resp.Msg = "PONG"
 	case query.Capitalized != nil:
 		resp.Msg = strings.ToUpper(query.Capitalized.Text)
-<<<<<<< HEAD
 	default:
-		return nil, errors.New("Unsupported query")
-=======
-	} else {
 		return nil, errors.New("unsupported query")
->>>>>>> 5a1ec271
 	}
 	return json.Marshal(resp)
 }
