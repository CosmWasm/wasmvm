--- conflicted
+++ resolved
@@ -20,20 +20,6 @@
 // IBC2PacketReceiveMsg represents a message received via the IBC2 protocol.
 // It contains the payload data along with metadata about the source and relayer.
 type IBC2PacketReceiveMsg struct {
-<<<<<<< HEAD
-	Payload        IBC2Payload `json:"payload"`
-	Relayer        string      `json:"relayer"`
-	SourceClient   string      `json:"source_client"`
-	PacketSequence uint64      `json:"packet_sequence"`
-}
-
-type IBC2AcknowledgeMsg struct {
-	SourceChannel      string      `json:"source_channel"`
-	DestinationChannel string      `json:"destination_channel"`
-	Data               IBC2Payload `json:"data"`
-	Acknowledgement    []byte      `json:"acknowledgement"`
-	Relayer            string      `json:"relayer"`
-=======
 	// The actual data being transmitted via IBC2.
 	Payload IBC2Payload `json:"payload"`
 	// The address of the entity that relayed the packet.
@@ -59,5 +45,12 @@
 	PacketSequence uint64 `json:"packet_sequence"`
 	// The address of the relayer responsible for the packet.
 	Relayer string `json:"relayer"`
->>>>>>> a044c383
+}
+
+type IBC2AcknowledgeMsg struct {
+	SourceChannel      string      `json:"source_channel"`
+	DestinationChannel string      `json:"destination_channel"`
+	Data               IBC2Payload `json:"data"`
+	Acknowledgement    []byte      `json:"acknowledgement"`
+	Relayer            string      `json:"relayer"`
 }