--- conflicted
+++ resolved
@@ -139,13 +139,8 @@
 	}
 }
 
-<<<<<<< HEAD
-// check if an interface is nil (even if it has type info).
-func isNil(i interface{}) bool {
-=======
 // check if an interface is nil (even if it has type info)
 func isNil(i any) bool {
->>>>>>> 8c95af98
 	if i == nil {
 		return true
 	}
